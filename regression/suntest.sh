#!/bin/bash
# -------------------------------------------------------------------------------
# Programmer(s): David J. Gardner @ LLNL 
# -------------------------------------------------------------------------------
# LLNS Copyright Start
# Copyright (c) 2014, Lawrence Livermore National Security
# This work was performed under the auspices of the U.S. Department 
# of Energy by Lawrence Livermore National Laboratory in part under 
# Contract W-7405-Eng-48 and in part under Contract DE-AC52-07NA27344.
# Produced at the Lawrence Livermore National Laboratory.
# All rights reserved.
# For details, see the LICENSE file.
# LLNS Copyright End
# -------------------------------------------------------------------------------
# SUNDIALS regression testing script with all external libraries enabled
# -------------------------------------------------------------------------------

# check number of inputs
if [ "$#" -lt 2 ]; then
    echo "ERROR: Illegal number of parameters, real and index type required"
    exit 1
fi
realtype=$1     # required, precision for realtypes
indextype=$2    # required, integer type for indices
buildthreads=$3 # optional, number of build threads (if empty will use all threads)

# create install directory
\rm -rf install_${realtype}_${indextype}
mkdir install_${realtype}_${indextype}

# create and move to build directory
\rm -rf build_${realtype}_${indextype}
mkdir build_${realtype}_${indextype}
cd build_${realtype}_${indextype}

# number of threads in OpenMP examples
export OMP_NUM_THREADS=4

# set file permissions (rwxrwxr-x)
umask 002

# -------------------------------------------------------------------------------
# Installed Third Party Libraries
# -------------------------------------------------------------------------------

# path to installed libraries
APPDIR=/usr/casc/sundials/apps/rh6

# MPI
MPIDIR=${APPDIR}/openmpi/1.8.8/bin

# LAPACK / BLAS
BLASSTATUS=ON
BLASDIR=${APPDIR}/lapack/3.6.0/lib64

LAPACKSTATUS=ON
LAPACKDIR=${APPDIR}/lapack/3.6.0/lib64

<<<<<<< HEAD
# LAPACK does not support extended precision or 64-bit indices
if [ "$realtype" == "extended" ] || [ "$indextype" == "int64_t" ]; then
    LAPACKSTATUS=OFF
fi
=======
# LAPACK/BLAS does not support extended precision or 64-bit indices (UNCOMMENT LINES BELOW FOR NEW LINEAR SOLVER API)
# if [ "$realtype" == "extended" ] || [ "$indextype" == "int64_t" ]; then
#     LAPACKSTATUS=OFF
#     BLASSTATUS=OFF
# fi
>>>>>>> e976b53f

# KLU
KLUSTATUS=ON
KLUDIR=${APPDIR}/suitesparse/4.5.3

# KLU does not support single or extended precision
if [ "$realtype" == "single" ] || [ "$realtype" == "extended" ]; then
    KLUSTATUS=OFF
fi

# SuperLU_MT
SUPERLUMTSTATUS=ON

# SuperLU MT index type must be set a build time
if [ "$indextype" == "int32_t" ]; then
    SUPERLUMTDIR=${APPDIR}/superlu_mt/SuperLU_MT_3.1
else
    SUPERLUMTDIR=${APPDIR}/superlu_mt/SuperLU_MT_3.1_long_int
fi

# SuperLU MT does not support extended precision
if [ "$realtype" == "extended" ]; then
    SUPERLUMTSTATUS=OFF
fi

# hypre
HYPRESTATUS=ON

# hypre index type must be set a build time
if [ "$indextype" == "int32_t" ]; then
    HYPREDIR=${APPDIR}/hypre/2.11.1
else
    HYPREDIR=${APPDIR}/hypre/2.11.1_long_int
fi

# only testing hypre with double precision at this time
if [ "$realtype" != "double" ]; then
    HYPRESTATUS=OFF
fi

# PETSc
PETSCSTATUS=ON

# PETSc index type must be set a build time
if [ "$indextype" == "int32_t" ]; then
    PETSCDIR=${APPDIR}/petsc/3.7.2
else
    PETSCDIR=${APPDIR}/petsc/3.7.2_long_int
fi

# only testing PETSc with double precision at this time
if [ "$realtype" != "double" ]; then
    PETSCSTATUS=OFF
fi

# -------------------------------------------------------------------------------
# Configure SUNDIALS with CMake
#
# NOTE: Helpful options for debugging CMake
#
# The '-LAH' flag lists the non-advanced cached variables (L), the advanced
# variables (A), and help for each variable (H). This will not print any system
# variables.
#
# The CMake option '-D CMAKE_VERBOSE_MAKEFILE=ON' enables additional output during
# compile time which is useful for debugging build issues.
# -------------------------------------------------------------------------------

echo "START CMAKE"
cmake \
    -D CMAKE_INSTALL_PREFIX="../install_${realtype}_${indextype}" \
    \
    -D SUNDIALS_PRECISION=$realtype \
    -D SUNDIALS_INDEX_TYPE=$indextype \
    \
    -D FCMIX_ENABLE=ON \
    \
    -D EXAMPLES_ENABLE_C=ON \
    -D EXAMPLES_ENABLE_CXX=ON \
    -D EXAMPLES_ENABLE_F77=ON \
    -D EXAMPLES_ENABLE_F90=ON \
    \
    -D OPENMP_ENABLE=ON \
    -D PTHREAD_ENABLE=ON \
    \
    -D CMAKE_C_COMPILER="/usr/bin/cc" \
    -D CMAKE_CXX_COMPILER="/usr/bin/c++" \
    -D CMAKE_Fortran_COMPILER="/usr/bin/gfortran" \
    \
    -D CMAKE_C_FLAGS='-g -Wall -std=c99 -pedantic' \
    -D CMAKE_CXX_FLAGS='-g' \
    -D CMAKE_Fortran_FLAGS='-g' \
    \
    -D MPI_ENABLE=ON \
    -D MPI_MPICC="${MPIDIR}/mpicc" \
    -D MPI_MPICXX="${MPIDIR}/mpicxx" \
    -D MPI_MPIF77="${MPIDIR}/mpif77" \
    -D MPI_MPIF90="${MPIDIR}/mpif90" \
    -D MPI_RUN_COMMAND="${MPIDIR}/mpirun" \
    \
    -D BLAS_ENABLE="${BLASSTATUS}" \
    -D BLAS_LIBRARIES="${BLASDIR}/libblas.so" \
    \
    -D LAPACK_ENABLE="${LAPACKSTATUS}" \
    -D LAPACK_LIBRARIES="${LAPACKDIR}/liblapack.so" \
    \
    -D KLU_ENABLE="${KLUSTATUS}" \
    -D KLU_INCLUDE_DIR="${KLUDIR}/include" \
    -D KLU_LIBRARY_DIR="${KLUDIR}/lib" \
    \
    -D HYPRE_ENABLE="${HYPRESTATUS}" \
    -D HYPRE_INCLUDE_DIR="${HYPREDIR}/include" \
    -D HYPRE_LIBRARY_DIR="${HYPREDIR}/lib" \
    \
    -D PETSC_ENABLE="${PETSCSTATUS}" \
    -D PETSC_INCLUDE_DIR="${PETSCDIR}/include" \
    -D PETSC_LIBRARY_DIR="${PETSCDIR}/lib" \
    \
    -D SUPERLUMT_ENABLE="${SUPERLUMTSTATUS}" \
    -D SUPERLUMT_INCLUDE_DIR="${SUPERLUMTDIR}/SRC" \
    -D SUPERLUMT_LIBRARY_DIR="${SUPERLUMTDIR}/lib" \
    -D SUPERLUMT_THREAD_TYPE=Pthread \
    \
    ../../. 2>&1 | tee configure.log

# check cmake return code
rc=${PIPESTATUS[0]}
echo -e "\ncmake returned $rc\n" | tee -a configure.log
if [ $rc -ne 0 ]; then exit 1; fi

# -------------------------------------------------------------------------------
# Make SUNDIALS
# -------------------------------------------------------------------------------

echo "START MAKE"
make -j $buildthreads 2>&1 | tee make.log

# check make return code
rc=${PIPESTATUS[0]}
echo -e "\nmake returned $rc\n" | tee -a make.log
if [ $rc -ne 0 ]; then exit 1; fi

# -------------------------------------------------------------------------------
# Test SUNDIALS
# -------------------------------------------------------------------------------

# test sundials
echo "START TEST"
make test 2>&1 | tee test.log

# check make test return code
rc=${PIPESTATUS[0]}
echo -e "\nmake test returned $rc\n" | tee -a test.log
if [ $rc -ne 0 ]; then exit 1; fi

# -------------------------------------------------------------------------------
# Install SUNDIALS
# -------------------------------------------------------------------------------

# install sundials
echo "START INSTALL"
make install 2>&1 | tee install.log

# check make install return code
rc=${PIPESTATUS[0]}
echo -e "\nmake install returned $rc\n" | tee -a install.log
if [ $rc -ne 0 ]; then exit 1; fi

# -------------------------------------------------------------------------------
# Test SUNDIALS Install
# -------------------------------------------------------------------------------

# add make test_install here

# -------------------------------------------------------------------------------
# Return
# -------------------------------------------------------------------------------

# if we make it here all tests have passed
exit 0<|MERGE_RESOLUTION|>--- conflicted
+++ resolved
@@ -56,18 +56,11 @@
 LAPACKSTATUS=ON
 LAPACKDIR=${APPDIR}/lapack/3.6.0/lib64
 
-<<<<<<< HEAD
-# LAPACK does not support extended precision or 64-bit indices
+# LAPACK/BLAS does not support extended precision or 64-bit indices
 if [ "$realtype" == "extended" ] || [ "$indextype" == "int64_t" ]; then
     LAPACKSTATUS=OFF
-fi
-=======
-# LAPACK/BLAS does not support extended precision or 64-bit indices (UNCOMMENT LINES BELOW FOR NEW LINEAR SOLVER API)
-# if [ "$realtype" == "extended" ] || [ "$indextype" == "int64_t" ]; then
-#     LAPACKSTATUS=OFF
-#     BLASSTATUS=OFF
-# fi
->>>>>>> e976b53f
+    BLASSTATUS=OFF
+fi
 
 # KLU
 KLUSTATUS=ON
