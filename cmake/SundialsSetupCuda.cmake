# ---------------------------------------------------------------
# Programmer(s): Cody J. Balos @ LLNL
# ---------------------------------------------------------------
# SUNDIALS Copyright Start
# Copyright (c) 2002-2022, Lawrence Livermore National Security
# and Southern Methodist University.
# All rights reserved.
#
# See the top-level LICENSE and NOTICE files for details.
#
# SPDX-License-Identifier: BSD-3-Clause
# SUNDIALS Copyright End
# ---------------------------------------------------------------
# Setup the CUDA languge and CUDA libraries.
# ---------------------------------------------------------------

# ===============================================================
# Configure options needed prior to enabling the CUDA language
# ===============================================================

if(NOT CMAKE_CUDA_HOST_COMPILER)
  # If a user did not provide the host compiler, then we
  # assume that they want to use the CXX compiler that was set.
  set(CMAKE_CUDA_HOST_COMPILER ${CMAKE_CXX_COMPILER} CACHE FILEPATH "NVCC host compiler")
endif()

# ===============================================================
# Configure the CUDA flags
# ===============================================================

<<<<<<< HEAD
set(DOCSTR "The CUDA standard to use if CUDA is enabled (11, 14, 17, 20)")
sundials_option(CMAKE_CUDA_STANDARD STRING "${DOCSTR}" "11"
                OPTIONS "11;14;17;20")
message(STATUS "CUDA standard set to ${CMAKE_CUDA_STANDARD}")

set(CMAKE_CUDA_FLAGS "${CMAKE_CUDA_FLAGS} --expt-extended-lambda")
=======
set(CMAKE_CUDA_FLAGS "${CMAKE_CUDA_FLAGS} --expt-extended-lambda --expt-relaxed-constexpr")
>>>>>>> d28c6be6

if(${CMAKE_VERSION} VERSION_LESS "3.18.0")
  if(CMAKE_CUDA_ARCHITECTURES)
    foreach(arch ${CMAKE_CUDA_ARCHITECTURES})
      # Remove real/virtual specifiers
      string(REGEX MATCH "[0-9]+" arch_name "${arch}")
      string(APPEND _nvcc_arch_flags " -gencode=arch=compute_${arch_name},code=sm_${arch_name}")
    endforeach()

    set(CMAKE_CUDA_FLAGS "${CMAKE_CUDA_FLAGS} ${_nvcc_arch_flags}")
  endif()
endif()

if( (CMAKE_CXX_COMPILER_ID MATCHES GNU)
    OR (CMAKE_CXX_COMPILER_ID MATCHES Clang)
    AND (CMAKE_SYSTEM_PROCESSOR MATCHES ppc64le) )
  include(CheckCXXCompilerFlag)
  check_cxx_compiler_flag(-mno-float128 _hasflag)
  if(_hasflag)
    set(CMAKE_CUDA_FLAGS "${CMAKE_CUDA_FLAGS} -Xcompiler=-mno-float128")
  endif()
endif()

# Need c++11 for the CUDA compiler check.
set(CMAKE_CUDA_FLAGS "${CMAKE_CUDA_FLAGS} -std=c++11")

# ===============================================================
# Enable CUDA lang and find the CUDA libraries.
# ===============================================================

enable_language(CUDA)
set(CUDA_FOUND TRUE)

# Need this as long as CUDA libraries like cuSOLVER are not available
# through some other way.
find_package(CUDA REQUIRED)

# Hide legacy FindCUDA variables
get_cmake_property(_variables VARIABLES)
foreach(_var ${_variables})
  if("${_var}" MATCHES "^CUDA_[A-z]+_LIBRARY")
    # do nothing
  elseif("${_var}" MATCHES "^CUDA_.*")
    mark_as_advanced(${_var})
  endif()
endforeach()

# Make the CUDA_rt_LIBRARY advanced like the other CUDA_*_LIBRARY variables
mark_as_advanced(FORCE CUDA_rt_LIBRARY)

# Show CUDA flags
mark_as_advanced(CLEAR CMAKE_CUDA_FLAGS)

# We need c++11 for the CUDA compiler check, but if we don't remove it,
# then we will get a redefinition error. CMAKE_CUDA_STANDARD ends up
# setting the proper version.
if(CMAKE_CUDA_FLAGS)
  STRING(REPLACE "-std=c++11" " " CMAKE_CUDA_FLAGS ${CMAKE_CUDA_FLAGS})
endif()
set(CMAKE_CUDA_STANDARD ${CMAKE_CXX_STANDARD})

# ===============================================================
# Print out information about CUDA.
# ===============================================================

message(STATUS "CUDA Version:               ${CUDA_VERSION_STRING}")
message(STATUS "CUDA Architectures:         ${CMAKE_CUDA_ARCHITECTURES}")
message(STATUS "CUDA Compiler:              ${CMAKE_CUDA_COMPILER}")
message(STATUS "CUDA Host Compiler:         ${CMAKE_CUDA_HOST_COMPILER}")
message(STATUS "CUDA Include Path:          ${CUDA_INCLUDE_DIRS}")
message(STATUS "CUDA Libraries:             ${CUDA_LIBRARIES}")
message(STATUS "CUDA Compile Flags:         ${CMAKE_CUDA_FLAGS}")
message(STATUS "CUDA Link Flags:            ${CMAKE_CUDA_LINK_FLAGS}")
message(STATUS "CUDA Link Executable:       ${CMAKE_CUDA_LINK_EXECUTABLE}")
message(STATUS "CUDA Separable Compilation: ${CMAKE_CUDA_SEPARABLE_COMPILATION}")


# ===============================================================
# Configure compiler for installed examples
# ===============================================================

if(SUNDIALS_BUILD_WITH_PROFILING AND ENABLE_MPI)
  set(_EXAMPLES_CUDA_HOST_COMPILER "${MPI_CXX_COMPILER}" CACHE INTERNAL "${lang} compiler for installed examples")
else()
  set(_EXAMPLES_CUDA_HOST_COMPILER "${CMAKE_CUDA_HOST_COMPILER}" CACHE INTERNAL "${lang} compiler for installed examples")
endif()<|MERGE_RESOLUTION|>--- conflicted
+++ resolved
@@ -28,16 +28,12 @@
 # Configure the CUDA flags
 # ===============================================================
 
-<<<<<<< HEAD
 set(DOCSTR "The CUDA standard to use if CUDA is enabled (11, 14, 17, 20)")
-sundials_option(CMAKE_CUDA_STANDARD STRING "${DOCSTR}" "11"
+sundials_option(CMAKE_CUDA_STANDARD STRING "${DOCSTR}" "${CMAKE_CXX_STANDARD}"
                 OPTIONS "11;14;17;20")
 message(STATUS "CUDA standard set to ${CMAKE_CUDA_STANDARD}")
 
-set(CMAKE_CUDA_FLAGS "${CMAKE_CUDA_FLAGS} --expt-extended-lambda")
-=======
 set(CMAKE_CUDA_FLAGS "${CMAKE_CUDA_FLAGS} --expt-extended-lambda --expt-relaxed-constexpr")
->>>>>>> d28c6be6
 
 if(${CMAKE_VERSION} VERSION_LESS "3.18.0")
   if(CMAKE_CUDA_ARCHITECTURES)
