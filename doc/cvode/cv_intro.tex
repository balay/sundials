--- conflicted
+++ resolved
@@ -101,13 +101,11 @@
 
 \subsection*{Changes in v3.1.2}
 
-<<<<<<< HEAD
 Fixed Windows specific problem where \id{sunindextype} was not correctly 
 defined when using 64-bit integers for the sundials index type. On Windows
 \id{sunindextype} is now defined as the MSVC basic type \id{\_\_int64}.
-=======
+
 Changed the LICENSE install path to \id{instdir/include/sundials}.
->>>>>>> b435f34e
 
 Added the following examples from the usage notes page of the SUNDIALS website,
 and updated them to work with SUNDIALS 3.x:
