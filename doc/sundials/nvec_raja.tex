--- conflicted
+++ resolved
@@ -87,7 +87,6 @@
 %%
 %%--------------------------------------------
 %%
-<<<<<<< HEAD
 The {\nvecraja} module defines the implementations of all vector operations listed 
 in Tables \ref{t:nvecops}, \ref{t:nvecfusedops}, and \ref{t:nvecarrayops}, except
 for \id{N\_VDotProdMulti}, \id{N\_VWrmsNormVectorArray}, and \\ \noindent
@@ -95,28 +94,16 @@
 yet supported in {\raja}. These function will be added to the {\nvecraja}
 implementation in the future. Additionally the vector operations \id{N\_VGetArrayPointer} and
 \id{N\_VSetArrayPointer} are not implemented by the {\raja} vector.
-As such, this vector cannot be used with {\sundials} Fortran interfaces,
-nor with {\sundials} direct solvers and preconditioners.
-=======
-The {\nvecraja} module defines the implementations of all vector operations listed
-in Table \ref{t:nvecops}, except for \verb|N_VGetArrayPointer| and
-\verb|N_VSetArrayPointer|.
 As such, this vector cannot be used with the {\sundials} Fortran interfaces,
 nor with the {\sundials} direct solvers and preconditioners.
->>>>>>> d657e4dc
 The {\nvecraja} module provides separate functions to access data on the host
 and on the device. It also provides methods for copying data from the host to
 the device and vice versa. Usage examples of {\nvecraja} are provided in
 some example programs for {\cvode} \cite{cvode_ex}.
 
-<<<<<<< HEAD
 The names of vector operations are obtained from those in Tables \ref{t:nvecops},
 \ref{t:nvecfusedops}, and \ref{t:nvecarrayops}, by appending the suffix \id{\_Raja}
 (e.g. \id{N\_VDestroy\_Raja}).
-=======
-The names of vector operations are obtained from those in
-Table \ref{t:nvecops} by appending the suffix \id{\_Raja} (e.g. \id{N\_VDestroy\_Raja}).
->>>>>>> d657e4dc
 The module {\nvecraja}  provides the following additional user-callable routines:
 %%
 %%
