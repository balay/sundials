--- conflicted
+++ resolved
@@ -42,7 +42,6 @@
 The header file to include when using this module for single-node parallelism is \id{nvector\_raja.h}.
 The header file to include when using this module in the distributed case is \id{nvector\_mpiraja.h}.
 Note that only the {\nvecraja} constructor signature differs between the two header files.
-<<<<<<< HEAD
 The installed module libraries to link to are \id{libsundials\_nvecraja.\textit{lib}} in the single-node case,
 or \id{libsundials\_nvecmpicudaraja.\textit{lib}} in the distributed case. Only one one of these libraries may be linked to when creating an executable or library. {\sundials} must be built with
 MPI support if the distributed library is desired. The extension, \id{\em.lib}, is typically \id{.so} for shared libraries and \id{.a} for static libraries.
@@ -50,34 +49,18 @@
 Unlike other native {\sundials} vector types, {\nvecraja} does not provide macros
 to access its member variables. Instead, user should use the accessor functions in
 the namespace \id{sunrajavec}.
-=======
-The installed module libraries to link to are \id{libsundials\_nvecraja.\textit{lib}} in the single-node case
-or \id{libsundials\_nvecmpicudaraja.\textit{lib}} in the distributed case. {\sundials} must be built with
-MPI support if the distributed library is desired. The extension, \id{\em.lib}, is typically \id{.so} for shared libraries and \id{.a} for static libraries.
-
-Unlike other native {\sundials} vector types, {\nvecraja} does not provide macros
-to access its member variables.Instead, user should use standalone functions in
-namespace \id{sunrajavec}.
->>>>>>> 39e5d5f1
 \begin{itemize}
 
 \item
   \ID{getDevData(N\_Vector v)}
 
-<<<<<<< HEAD
   This function takes a \id{N\_Vector} as an argument and returns a raw pointer to the vector
   data on the device (GPU). It is the user's responsibility to ensure that the vector argument 
   is of the correct \id{N\_Vector} type.
-=======
-  This function takes \id{N\_Vector} as an argument and returns raw pointer to vector
-  data on the device (GPU). It is users responsibility to ensure correct vector is
-  passed as the argument.
->>>>>>> 39e5d5f1
 
 \item
   \ID{getHostData(N\_Vector v)}
 
-<<<<<<< HEAD
   This function takes a \id{N\_Vector} as an argument and returns a raw pointer to the vector
   data on the host (CPU memory). It is the user's responsibility to ensure that the vector argument 
   is of the correct \id{N\_Vector} type.
@@ -85,34 +68,16 @@
 \item \ID{getSize(N\_Vector v)}
 
   Returns the vector's local length.
-=======
-  This function takes \id{N\_Vector} as an argument and returns raw pointer to vector
-  data on the host (CPU memory). It is users responsibility to ensure correct vector is
-  passed as the argument.
-
-\item \ID{getSize(N\_Vector v)}
-
-  Returns vector's local length.
->>>>>>> 39e5d5f1
 
 
 \item \ID{getGlobalSize(N\_Vector v)}
 
-<<<<<<< HEAD
   Returns the vector's global length.
 
 
 \item \ID{getMPIComm(N\_Vector v)}
 
   Takes a \id{N\_Vector} as an argument and returns a sundials communicator of type
-=======
-  Returns vector's global length.
-
-
-\item \ID{getMPICom(N\_Vector v)}
-
-  Takes \id{N\_Vector} as an argument and returns sundials communicator of type
->>>>>>> 39e5d5f1
   \id{SUNDIALS\_Comm}.
 
 \end{itemize}
