/* -----------------------------------------------------------------
 * Programmer(s): Scott D. Cohen, Alan C. Hindmarsh, Radu Serban,
 *                and Dan Shumaker @ LLNL
 * -----------------------------------------------------------------
 * SUNDIALS Copyright Start
 * Copyright (c) 2002-2023, Lawrence Livermore National Security
 * and Southern Methodist University.
 * All rights reserved.
 *
 * See the top-level LICENSE and NOTICE files for details.
 *
 * SPDX-License-Identifier: BSD-3-Clause
 * SUNDIALS Copyright End
 * -----------------------------------------------------------------
 * This is the header file for the main CVODE integrator.
 * -----------------------------------------------------------------*/

#ifndef _CVODE_H
#define _CVODE_H

#include <stdio.h>
#include <sundials/sundials_context.h>
#include <sundials/sundials_nvector.h>
#include <sundials/sundials_nonlinearsolver.h>
#include <cvode/cvode_ls.h>
#include <cvode/cvode_proj.h>

#ifdef __cplusplus  /* wrapper to enable C++ usage */
extern "C" {
#endif

/* -----------------
 * CVODE Constants
 * ----------------- */

/* lmm */
#define CV_ADAMS          1
#define CV_BDF            2

/* itask */
#define CV_NORMAL         1
#define CV_ONE_STEP       2


/* return values */

#define CV_SUCCESS               0
#define CV_TSTOP_RETURN          1
#define CV_ROOT_RETURN           2

#define CV_WARNING              99

#define CV_TOO_MUCH_WORK        -1
#define CV_TOO_MUCH_ACC         -2
#define CV_ERR_FAILURE          -3
#define CV_CONV_FAILURE         -4

#define CV_LINIT_FAIL           -5
#define CV_LSETUP_FAIL          -6
#define CV_LSOLVE_FAIL          -7
#define CV_RHSFUNC_FAIL         -8
#define CV_FIRST_RHSFUNC_ERR    -9
#define CV_REPTD_RHSFUNC_ERR    -10
#define CV_UNREC_RHSFUNC_ERR    -11
#define CV_RTFUNC_FAIL          -12
#define CV_NLS_INIT_FAIL        -13
#define CV_NLS_SETUP_FAIL       -14
#define CV_CONSTR_FAIL          -15
#define CV_NLS_FAIL             -16

#define CV_MEM_FAIL             -20
#define CV_MEM_NULL             -21
#define CV_ILL_INPUT            -22
#define CV_NO_MALLOC            -23
#define CV_BAD_K                -24
#define CV_BAD_T                -25
#define CV_BAD_DKY              -26
#define CV_TOO_CLOSE            -27
#define CV_VECTOROP_ERR         -28

#define CV_PROJ_MEM_NULL        -29
#define CV_PROJFUNC_FAIL        -30
#define CV_REPTD_PROJFUNC_ERR   -31

#define CV_CONTEXT_ERR          -32

#define CV_UNRECOGNIZED_ERR     -99


/* ------------------------------
 * User-Supplied Function Types
 * ------------------------------ */

typedef int (*CVRhsFn)(sunrealtype t, N_Vector y,
                       N_Vector ydot, void *user_data);

typedef int (*CVRootFn)(sunrealtype t, N_Vector y, sunrealtype *gout,
                        void *user_data);

typedef int (*CVEwtFn)(N_Vector y, N_Vector ewt, void *user_data);

typedef void (*CVErrHandlerFn)(int error_code,
                               const char *module, const char *function,
                               char *msg, void *user_data);

typedef int (*CVMonitorFn)(void *cvode_mem, void *user_data);

typedef int (*CVResizeVecFn)(N_Vector y, N_Vector ytemplate, void *user_data);

/* -------------------
 * Exported Functions
 * ------------------- */

/* Initialization functions */
SUNDIALS_EXPORT void *CVodeCreate(int lmm, SUNContext sunctx);

SUNDIALS_EXPORT int CVodeInit(void *cvode_mem, CVRhsFn f, sunrealtype t0,
                              N_Vector y0);
<<<<<<< HEAD
SUNDIALS_EXPORT int CVodeReInit(void *cvode_mem, realtype t0, N_Vector y0);
SUNDIALS_EXPORT int CVodeResizeHistory(void *cvode_mem, sunrealtype* times,
                                       N_Vector* y_hist, N_Vector* f_hist,
                                       int n_hist, FILE* debug_file);
=======
SUNDIALS_EXPORT int CVodeReInit(void *cvode_mem, sunrealtype t0, N_Vector y0);
>>>>>>> e75d0c03

/* Tolerance input functions */
SUNDIALS_EXPORT int CVodeSStolerances(void *cvode_mem, sunrealtype reltol,
                                      sunrealtype abstol);
SUNDIALS_EXPORT int CVodeSVtolerances(void *cvode_mem, sunrealtype reltol,
                                      N_Vector abstol);
SUNDIALS_EXPORT int CVodeWFtolerances(void *cvode_mem, CVEwtFn efun);

/* Optional input functions */

SUNDIALS_EXPORT int CVodeSetConstraints(void *cvode_mem, N_Vector constraints);
SUNDIALS_EXPORT int CVodeSetDeltaGammaMaxLSetup(void *cvode_mem,
                                                sunrealtype dgmax_lsetup);
SUNDIALS_EXPORT int CVodeSetErrFile(void *cvode_mem, FILE *errfp);
SUNDIALS_EXPORT int CVodeSetErrHandlerFn(void *cvode_mem, CVErrHandlerFn ehfun, void *eh_data);
SUNDIALS_EXPORT int CVodeSetInitStep(void *cvode_mem, sunrealtype hin);
SUNDIALS_EXPORT int CVodeSetLSetupFrequency(void *cvode_mem, long int msbp);
SUNDIALS_EXPORT int CVodeSetMaxConvFails(void *cvode_mem, int maxncf);
SUNDIALS_EXPORT int CVodeSetMaxErrTestFails(void *cvode_mem, int maxnef);
SUNDIALS_EXPORT int CVodeSetMaxHnilWarns(void *cvode_mem, int mxhnil);
SUNDIALS_EXPORT int CVodeSetMaxNonlinIters(void *cvode_mem, int maxcor);
SUNDIALS_EXPORT int CVodeSetMaxNumSteps(void *cvode_mem, long int mxsteps);
SUNDIALS_EXPORT int CVodeSetMaxOrd(void *cvode_mem, int maxord);
SUNDIALS_EXPORT int CVodeSetMaxStep(void *cvode_mem, sunrealtype hmax);
SUNDIALS_EXPORT int CVodeSetMinStep(void *cvode_mem, sunrealtype hmin);
SUNDIALS_EXPORT int CVodeSetMonitorFn(void *cvode_mem, CVMonitorFn fn);
SUNDIALS_EXPORT int CVodeSetMonitorFrequency(void *cvode_mem, long int nst);
SUNDIALS_EXPORT int CVodeSetNlsRhsFn(void *cvode_mem, CVRhsFn f);
SUNDIALS_EXPORT int CVodeSetNonlinConvCoef(void *cvode_mem, sunrealtype nlscoef);
SUNDIALS_EXPORT int CVodeSetNonlinearSolver(void *cvode_mem, SUNNonlinearSolver NLS);
SUNDIALS_EXPORT int CVodeSetStabLimDet(void *cvode_mem, sunbooleantype stldet);
SUNDIALS_EXPORT int CVodeSetStopTime(void *cvode_mem, sunrealtype tstop);
SUNDIALS_EXPORT int CVodeSetInterpolateStopTime(void *cvode_mem, sunbooleantype interp);
SUNDIALS_EXPORT int CVodeClearStopTime(void *cvode_mem);
SUNDIALS_EXPORT int CVodeSetUseIntegratorFusedKernels(void *cvode_mem, sunbooleantype onoff);
SUNDIALS_EXPORT int CVodeSetUserData(void *cvode_mem, void *user_data);

/* Optional step adaptivity input functions */
SUNDIALS_EXPORT
int CVodeSetEtaFixedStepBounds(void* cvode_mem, sunrealtype eta_min_fx,
                               sunrealtype eta_max_fx);
SUNDIALS_EXPORT
int CVodeSetEtaMaxFirstStep(void* cvode_mem, sunrealtype eta_max_fs);
SUNDIALS_EXPORT
int CVodeSetEtaMaxEarlyStep(void* cvode_mem, sunrealtype eta_max_es);
SUNDIALS_EXPORT
int CVodeSetNumStepsEtaMaxEarlyStep(void* cvode_mem, long int small_nst);
SUNDIALS_EXPORT
int CVodeSetEtaMax(void* cvode_mem, sunrealtype eta_max_gs);
SUNDIALS_EXPORT
int CVodeSetEtaMin(void* cvode_mem, sunrealtype eta_min);
SUNDIALS_EXPORT
int CVodeSetEtaMinErrFail(void *cvode_mem, sunrealtype eta_min_ef);
SUNDIALS_EXPORT
int CVodeSetEtaMaxErrFail(void* cvode_mem, sunrealtype eta_max_ef);
SUNDIALS_EXPORT
int CVodeSetNumFailsEtaMaxErrFail(void *cvode_mem, int small_nef);
SUNDIALS_EXPORT
int CVodeSetEtaConvFail(void* cvode_mem, sunrealtype eta_cf);

/* Rootfinding initialization function */
SUNDIALS_EXPORT int CVodeRootInit(void *cvode_mem, int nrtfn, CVRootFn g);

/* Rootfinding optional input functions */
SUNDIALS_EXPORT int CVodeSetRootDirection(void *cvode_mem, int *rootdir);
SUNDIALS_EXPORT int CVodeSetNoInactiveRootWarn(void *cvode_mem);

/* Solver function */
SUNDIALS_EXPORT int CVode(void *cvode_mem, sunrealtype tout, N_Vector yout,
                          sunrealtype *tret, int itask);

/* Utility functions to update/compute y based on ycor */
SUNDIALS_EXPORT int CVodeComputeState(void *cvode_mem, N_Vector ycor, N_Vector y);

/* Dense output function */
SUNDIALS_EXPORT int CVodeGetDky(void *cvode_mem, sunrealtype t, int k,
                                N_Vector dky);

/* Optional output functions */
SUNDIALS_EXPORT int CVodeGetWorkSpace(void *cvode_mem, long int *lenrw,
                                      long int *leniw);
SUNDIALS_EXPORT int CVodeGetNumSteps(void *cvode_mem, long int *nsteps);
SUNDIALS_EXPORT int CVodeGetNumRhsEvals(void *cvode_mem, long int *nfevals);
SUNDIALS_EXPORT int CVodeGetNumLinSolvSetups(void *cvode_mem,
                                             long int *nlinsetups);
SUNDIALS_EXPORT int CVodeGetNumErrTestFails(void *cvode_mem,
                                            long int *netfails);
SUNDIALS_EXPORT int CVodeGetLastOrder(void *cvode_mem, int *qlast);
SUNDIALS_EXPORT int CVodeGetCurrentOrder(void *cvode_mem, int *qcur);
SUNDIALS_EXPORT int CVodeGetCurrentGamma(void *cvode_mem, sunrealtype *gamma);
SUNDIALS_EXPORT int CVodeGetNumStabLimOrderReds(void *cvode_mem,
                                                long int *nslred);
SUNDIALS_EXPORT int CVodeGetActualInitStep(void *cvode_mem, sunrealtype *hinused);
SUNDIALS_EXPORT int CVodeGetLastStep(void *cvode_mem, sunrealtype *hlast);
SUNDIALS_EXPORT int CVodeGetCurrentStep(void *cvode_mem, sunrealtype *hcur);
SUNDIALS_EXPORT int CVodeGetCurrentState(void *cvode_mem, N_Vector *y);
SUNDIALS_EXPORT int CVodeGetCurrentTime(void *cvode_mem, sunrealtype *tcur);
SUNDIALS_EXPORT int CVodeGetTolScaleFactor(void *cvode_mem, sunrealtype *tolsfac);
SUNDIALS_EXPORT int CVodeGetErrWeights(void *cvode_mem, N_Vector eweight);
SUNDIALS_EXPORT int CVodeGetEstLocalErrors(void *cvode_mem, N_Vector ele);
SUNDIALS_EXPORT int CVodeGetNumGEvals(void *cvode_mem, long int *ngevals);
SUNDIALS_EXPORT int CVodeGetRootInfo(void *cvode_mem, int *rootsfound);
SUNDIALS_EXPORT int CVodeGetIntegratorStats(void *cvode_mem, long int *nsteps,
                                            long int *nfevals,
                                            long int *nlinsetups,
                                            long int *netfails,
                                            int *qlast, int *qcur,
                                            sunrealtype *hinused, sunrealtype *hlast,
                                            sunrealtype *hcur, sunrealtype *tcur);
SUNDIALS_EXPORT int CVodeGetNonlinearSystemData(void *cvode_mem, sunrealtype *tcur,
                                                N_Vector *ypred, N_Vector *yn,
                                                N_Vector *fn, sunrealtype *gamma,
                                                sunrealtype *rl1, N_Vector *zn1,
                                                void **user_data);
SUNDIALS_EXPORT int CVodeGetNumNonlinSolvIters(void *cvode_mem,
                                               long int *nniters);
SUNDIALS_EXPORT int CVodeGetNumNonlinSolvConvFails(void *cvode_mem,
                                                   long int *nnfails);
SUNDIALS_EXPORT int CVodeGetNonlinSolvStats(void *cvode_mem, long int *nniters,
                                            long int *nnfails);
SUNDIALS_EXPORT int CVodeGetNumStepSolveFails(void *cvode_mem,
                                              long int *nncfails);
SUNDIALS_EXPORT int CVodeGetUserData(void *cvode_mem, void **user_data);
SUNDIALS_EXPORT int CVodePrintAllStats(void *cvode_mem, FILE *outfile,
                                       SUNOutputFormat fmt);
SUNDIALS_EXPORT char *CVodeGetReturnFlagName(long int flag);

/* Free function */
SUNDIALS_EXPORT void CVodeFree(void **cvode_mem);

/* CVLS interface function that depends on CVRhsFn */
SUNDIALS_EXPORT int CVodeSetJacTimesRhsFn(void *cvode_mem,
                                          CVRhsFn jtimesRhsFn);

SUNDIALS_EXPORT int CVodeSetErrWeightMethod(void* cvode_mem, int method);

#ifdef __cplusplus
}
#endif

#endif<|MERGE_RESOLUTION|>--- conflicted
+++ resolved
@@ -116,14 +116,10 @@
 
 SUNDIALS_EXPORT int CVodeInit(void *cvode_mem, CVRhsFn f, sunrealtype t0,
                               N_Vector y0);
-<<<<<<< HEAD
-SUNDIALS_EXPORT int CVodeReInit(void *cvode_mem, realtype t0, N_Vector y0);
+SUNDIALS_EXPORT int CVodeReInit(void *cvode_mem, sunrealtype t0, N_Vector y0);
 SUNDIALS_EXPORT int CVodeResizeHistory(void *cvode_mem, sunrealtype* times,
                                        N_Vector* y_hist, N_Vector* f_hist,
                                        int n_hist, FILE* debug_file);
-=======
-SUNDIALS_EXPORT int CVodeReInit(void *cvode_mem, sunrealtype t0, N_Vector y0);
->>>>>>> e75d0c03
 
 /* Tolerance input functions */
 SUNDIALS_EXPORT int CVodeSStolerances(void *cvode_mem, sunrealtype reltol,
