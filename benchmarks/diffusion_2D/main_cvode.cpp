/* -----------------------------------------------------------------------------
 * Programmer(s): David J. Gardner @ LLNL
 * -----------------------------------------------------------------------------
 * SUNDIALS Copyright Start
 * Copyright (c) 2002-2022, Lawrence Livermore National Security
 * and Southern Methodist University.
 * All rights reserved.
 *
 * See the top-level LICENSE and NOTICE files for details.
 *
 * SPDX-License-Identifier: BSD-3-Clause
 * SUNDIALS Copyright End
 * -----------------------------------------------------------------------------
 * CVODE main for 2D diffusion benchmark problem
 * ---------------------------------------------------------------------------*/

#include "diffusion_2D.hpp"
#include "cvode/cvode.h"
#include "sunnonlinsol/sunnonlinsol_fixedpoint.h"
#include "sunnonlinsol/sunnonlinsol_newton.h"
#include <chrono>
#include <iostream>
#include <iterator>
#include <fstream>
#include "string.h"

struct UserOptions
{
  // Integrator settings
  realtype rtol        = RCONST(1.0e-5);   // relative tolerance
  realtype atol        = RCONST(1.0e-10);  // absolute tolerance
  int      maxsteps    = 0;                // max steps between outputs
  int      onestep     = 0;                // one step mode, number of steps
  int      maxord      = 5; 			   // maximum order of the linear multistep methods
  realtype eta_cf = 0.25;
  realtype eta_max_fx = 1.5;
  realtype eta_min_fx = 0.0;
  realtype eta_max_gs = 10.0;
  realtype eta_min = 1.0;
  realtype eta_min_ef = 0.1;
  bool stats	            = false;	   // whether to output integrator statistics
  bool savesols             = false;	   // whether to save solutions to disc
  bool userefsols           = false;       // whether to use generated solutions to compute error

  // Nonlinear solver settings
  int maxncf	      = 10;      // max nonlinear solver convergence failures per step
  realtype nlscoef    = 0.1;     // nonlinear solver convergence safety factor
  int maxcor          = 3;       // max nonlinear solver iterations per step
  bool use_fixedpoint = false;   // use fixedpoint iteration over default newton iteration
  int fixedpoint_m    = 0;       // number of anderson acceleration vectors

  // Linear solver and preconditioner settings
  bool     pcg      = true;   // use PCG (true) or GMRES (false)
  bool     prec     = true;   // preconditioner on/off
  bool     lsinfo   = false;  // output residual history
  int      liniters = 20;     // number of linear iterations
  int      msbp     = 0;      // preconditioner setup frequency
  realtype epslin   = ZERO;   // linear solver tolerance factor
  realtype dgmax 	= 0.2; 	  // step size ratio limit signalling re-setup of linear solver
  int msbj 			= 51; 	  // preconditioner jacobian setup frequency

  // Helper functions
  int parse_args(vector<string> &args, bool outproc);
  void help();
  void print();
};

// Print integration statistics and timings
static int OutputStats(void *cvode_mem, UserData *udata);

// -----------------------------------------------------------------------------
// Main Program
// -----------------------------------------------------------------------------

int main(int argc, char* argv[])
{
  // Reusable error-checking flag
  int flag;

  // Initialize MPI
  flag = MPI_Init(&argc, &argv);
  if (check_flag(&flag, "MPI_Init", 1)) return 1;

  // Create SUNDIALS context
  MPI_Comm comm = MPI_COMM_WORLD;

  SUNContext  ctx  = NULL;
  SUNProfiler prof = NULL;

  flag = SUNContext_Create((void*) &comm, &ctx);
  if (check_flag(&flag, "SUNContextCreate", 1)) return 1;

  flag = SUNContext_GetProfiler(ctx, &prof);
  if (check_flag(&flag, "SUNContext_GetProfiler", 1)) return 1;

  // Add scope so objects are destroyed before MPI_Finalize
  {
    SUNDIALS_CXX_MARK_FUNCTION(prof);

    // MPI process ID
    int myid;
    flag = MPI_Comm_rank(MPI_COMM_WORLD, &myid);
    if (check_flag(&flag, "MPI_Comm_rank", 1)) return 1;

    bool outproc = (myid == 0);

    // --------------------------
    // Parse command line inputs
    // --------------------------

    UserData    udata(prof);
    UserOptions uopts;
    UserOutput  uout;

    vector<string> args(argv + 1, argv + argc);

    flag = udata.parse_args(args, outproc);
    if (check_flag(&flag, "UserData::parse_args", 1)) return 1;

    flag = uopts.parse_args(args, outproc);
    if (check_flag(&flag, "UserOptions::parse_args", 1)) return 1;

    flag = uout.parse_args(args, outproc);
    if (check_flag(&flag, "UserOutput::parse_args", 1)) return 1;

    // Check for unparsed inputs
    if (args.size() > 0)
    {
      if (find(args.begin(), args.end(), "--help") == args.end())
      {
        cerr << "ERROR: Unknown inputs: ";
        for (auto i = args.begin(); i != args.end(); ++i)
          cerr << *i << ' ';
        cerr << endl;
      }
      return 1;
    }

    // -----------------------------
    // Setup parallel decomposition
    // -----------------------------

    flag = udata.setup();
    if (check_flag(&flag, "UserData::setup", 1)) return 1;

    // Output problem setup/options
    FILE *diagfp = NULL;

    if (outproc)
    {
      //udata.print();
      //uopts.print();
      //uout.print();

      // Open diagnostics output file
      if (uopts.lsinfo)
      {
        diagfp = fopen("diagnostics.txt", "w");
        if (check_flag((void *) diagfp, "fopen", 0)) return 1;
      }
    }

    // ---------------
    // Create vectors
    // ---------------

    // Create vector for solution
#if defined(USE_HIP)
    N_Vector u = N_VMake_MPIPlusX(udata.comm_c,
                                  N_VNew_Hip(udata.nodes_loc, ctx), ctx);
    if (check_flag((void *) u, "N_VMake_MPIPlusX", 0)) return 1;
#elif defined(USE_CUDA)
    N_Vector u = N_VMake_MPIPlusX(udata.comm_c,
                                  N_VNew_Cuda(udata.nodes_loc, ctx), ctx);
    if (check_flag((void *) u, "N_VMake_MPIPlusX", 0)) return 1;
#else
    N_Vector u = N_VNew_Parallel(udata.comm_c, udata.nodes_loc, udata.nodes,
                                 ctx);
    if (check_flag((void *) u, "N_VNew_Parallel", 0)) return 1;
#endif

    // Set initial condition
    flag = Solution(ZERO, u, &udata);
    if (check_flag(&flag, "Solution", 1)) return 1;

    // Create vector for error
    if (udata.forcing)
    {
      uout.error = N_VClone(u);
      if (check_flag((void *) (uout.error), "N_VClone", 0)) return 1;
    }

	// ------------------------
	// Create Nonlinear Solver
	// ------------------------
	// Set fixed-point solver if selected, otherwise set newton solver
	SUNNonlinearSolver NLS = NULL;

	if (uopts.use_fixedpoint) {
		NLS = SUNNonlinSol_FixedPoint(u, uopts.fixedpoint_m, ctx);
      	if (check_flag((void *) NLS, "SUNLinSol_FixedPoint", 0)) return 1;
	} else {
		NLS = SUNNonlinSol_Newton(u, ctx);
      	if (check_flag((void *) NLS, "SUNLinSol_Newton", 0)) return 1;
	}

    // ---------------------
    // Create linear solver
    // ---------------------

    // Create linear solver
    SUNLinearSolver LS = NULL;

    int prectype = (uopts.prec) ? PREC_RIGHT : PREC_NONE;

    if (uopts.pcg)
    {
      LS = SUNLinSol_PCG(u, prectype, uopts.liniters, ctx);
      if (check_flag((void *) LS, "SUNLinSol_PCG", 0)) return 1;

      if (uopts.lsinfo && outproc)
      {
        flag = SUNLinSolSetPrintLevel_PCG(LS, 1);
        if (check_flag(&flag, "SUNLinSolSetPrintLevel_PCG", 1)) return(1);

        flag = SUNLinSolSetInfoFile_PCG(LS, diagfp);
        if (check_flag(&flag, "SUNLinSolSetInfoFile_PCG", 1)) return(1);
      }
    }
    else
    {
      LS = SUNLinSol_SPGMR(u, prectype, uopts.liniters, ctx);
      if (check_flag((void *) LS, "SUNLinSol_SPGMR", 0)) return 1;

      if (uopts.lsinfo && outproc)
      {
        flag = SUNLinSolSetPrintLevel_SPGMR(LS, 1);
        if (check_flag(&flag, "SUNLinSolSetPrintLevel_SPGMR", 1)) return(1);

        flag = SUNLinSolSetInfoFile_SPGMR(LS, diagfp);
        if (check_flag(&flag, "SUNLinSolSetInfoFile_SPGMR", 1)) return(1);
      }
    }

    // Allocate preconditioner workspace
    if (uopts.prec)
    {
      udata.diag = N_VClone(u);
      if (check_flag((void *) (udata.diag), "N_VClone", 0)) return 1;
    }

    // --------------
    // Setup CVODE
    // --------------

    // Create integrator
    void *cvode_mem = CVodeCreate(CV_BDF, ctx);
    if (check_flag((void *) cvode_mem, "CVodeCreate", 0)) return 1;

    // Initialize integrator
    flag = CVodeInit(cvode_mem, diffusion, ZERO, u);
    if (check_flag(&flag, "CVodeInit", 1)) return 1;

	// Set max steps to large value 
	flag = CVodeSetMaxNumSteps(cvode_mem, (long int) 100000);
	if (check_flag(&flag, "CVodeSetMaxNumSteps", 1)) return 1;
	
    // Specify tolerances
    flag = CVodeSStolerances(cvode_mem, uopts.rtol, uopts.atol);
    if (check_flag(&flag, "CVodeSStolerances", 1)) return 1;

    // Attach user data
    flag = CVodeSetUserData(cvode_mem, (void *) &udata);
    if (check_flag(&flag, "CVodeSetUserData", 1)) return 1;

	// Attach nonlinear solver
	flag = CVodeSetNonlinearSolver(cvode_mem, NLS); 
	if (check_flag(&flag, "CVodeSetNonlinearSolver", 1)) return 1;

    // Attach linear solver
    flag = CVodeSetLinearSolver(cvode_mem, LS, NULL);
    if (check_flag(&flag, "CVodeSetLinearSolver", 1)) return 1;

    if (uopts.prec)
    {
      // Attach preconditioner
      flag = CVodeSetPreconditioner(cvode_mem, PSetup, PSolve);
      if (check_flag(&flag, "CVodeSetPreconditioner", 1)) return 1;

      // Set linear solver setup frequency (update preconditioner)
      flag = CVodeSetLSetupFrequency(cvode_mem, uopts.msbp);
      if (check_flag(&flag, "CVodeSetLSetupFrequency", 1)) return 1;

      // Set jacobian evaluation frequency (preconditioner)
      flag = CVodeSetJacEvalFrequency(cvode_mem, uopts.msbj);
      if (check_flag(&flag, "CVodeSetJacEvalFrequency", 1)) return 1;
    }

    // Set linear solver tolerance factor
    flag = CVodeSetEpsLin(cvode_mem, uopts.epslin);
    if (check_flag(&flag, "CVodeSetEpsLin", 1)) return 1;

    // Set nonlinear solver convergence safety factor
    flag = CVodeSetNonlinConvCoef(cvode_mem, uopts.nlscoef);
    if (check_flag(&flag, "CVodeSetNonlinConvCoef", 1)) return 1;	

    // Set max nonlinear solver convergence failures per step
    flag = CVodeSetMaxConvFails(cvode_mem, uopts.maxncf);
    if (check_flag(&flag, "CVodeSetMaxConvFails", 1)) return 1;	

    // Set step size ratio limit signalling re-setup of linear solver
    flag = CVodeSetDeltaGammaMaxLSetup(cvode_mem, uopts.dgmax);
    if (check_flag(&flag, "CVodeSetDeltaGammaMax", 1)) return 1;	

    // Set step size ratio limit signalling re-setup of linear solver
    flag = CVodeSetMaxNonlinIters(cvode_mem, uopts.maxcor);
    if (check_flag(&flag, "CVodeSetMaxNonlinIters", 1)) return 1;	

	// Set max integrator order
	flag = CVodeSetMaxOrd(cvode_mem, uopts.maxord);
	if (check_flag(&flag, "CvodeSetMaxOrd", 1)) return 1;

	// Set size change after solver failure
	flag = CVodeSetEtaConvFail(cvode_mem, uopts.eta_cf);
	if (check_flag(&flag, "CvodeSetEtaConvFail", 1)) return 1;

	// Set fixed step eta bounds
	flag = CVodeSetEtaFixedStepBounds(cvode_mem, uopts.eta_min_fx, uopts.eta_max_fx);
	if (check_flag(&flag, "CvodeSetEtaFixedStepBounds", 1)) return 1;
	
	// Set max step size change 
	flag = CVodeSetEtaMax(cvode_mem, uopts.eta_max_gs);
	if (check_flag(&flag, "CvodeSetEtaMax", 1)) return 1;

	// Set min step size change
	flag = CVodeSetEtaMin(cvode_mem, uopts.eta_min);
	if (check_flag(&flag, "CvodeSetEtaMin", 1)) return 1;

	// Set min step size change on error test fail
	flag = CVodeSetEtaMinErrFail(cvode_mem, uopts.eta_min_ef);
	if (check_flag(&flag, "CvodeSetEtaMinErrFail", 1)) return 1;
	

    // Set max steps between outputs
    //flag = CVodeSetMaxNumSteps(cvode_mem, uopts.maxsteps);
    //if (check_flag(&flag, "CVodeSetMaxNumSteps", 1)) return 1;

    // Set stopping time
    flag = CVodeSetStopTime(cvode_mem, udata.tf);
    if (check_flag(&flag, "CVodeSetStopTime", 1)) return 1;

	// Load reference solutions if desired
	vector<N_Vector> solutions_vec;
	if (uopts.userefsols) {
	  for (int iin = 0; iin < uout.nout; iin++) {
		char filename[50];
		sprintf(filename, "diffusion_refsol_u_%d_%d.out", iin, myid);
		ifstream solfile(filename);
		vector<realtype> soldata((istream_iterator<realtype>(solfile)),istream_iterator<realtype>());
		realtype* solrawdata = soldata.data();
		N_Vector solution_vec = N_VNew_Parallel(udata.comm_c, NV_LOCLENGTH_P(u), NV_GLOBLENGTH_P(u), ctx);
		memcpy(NV_DATA_P(solution_vec),solrawdata,NV_LOCLENGTH_P(solution_vec)*sizeof(realtype));
		solutions_vec.push_back(solution_vec);
		solfile.close(); 
	  } 
	}

    // -----------------------
    // Loop over output times
    // -----------------------

    // Optionally run in one step mode for a fixed number of time steps (helpful
    // for debugging)
    int stepmode = CV_NORMAL;

    if (uopts.onestep)
    {
      uout.nout = uopts.onestep;
      stepmode  = CV_ONE_STEP;
    }

    realtype t     = ZERO;
    realtype dTout = udata.tf / uout.nout;
    realtype tout  = dTout;
	realtype max_error = ZERO;
	realtype curr_error = ZERO;

    // Inital output
    //flag = uout.open(&udata);
    //if (check_flag(&flag, "UserOutput::open", 1)) return 1;

    //flag = uout.write(t, u, &udata);
    //if (check_flag(&flag, "UserOutput::write", 1)) return 1;

	auto start = std::chrono::steady_clock::now();
    for (int iout = 0; iout < uout.nout; iout++)
    {
      SUNDIALS_MARK_BEGIN(prof, "Evolve");

      // Evolve in time
      flag = CVode(cvode_mem, tout, u, &t, stepmode);
      if (check_flag(&flag, "CVode", 1)) break;

	  SolutionError(t, u, uout.error, &udata);
	  max_error = std::max(max_error, N_VMaxNorm(uout.error)); 

      SUNDIALS_MARK_END(prof, "Evolve");

	  // Compute solution error
	  if (uopts.userefsols) {
		N_VLinearSum(1.0, u, -1.0, solutions_vec.at(iout), uout.error);
		N_VAbs(uout.error,uout.error);
	  } else {
	  	SolutionError(t, u, uout.error, &udata);
	  }
	  max_error = std::max(max_error, N_VMaxNorm(uout.error)); 

      // Output solution and error
      //flag = uout.write(t, u, &udata);
      //if (check_flag(&flag, "UserOutput::write", 1)) return 1;

	  if (uopts.savesols) {
		char filename[50];
		sprintf(filename, "diffusion_refsol_u_%d_%d.out", iout, myid);
		FILE* solfile = fopen(filename, "w");
		N_VPrintFile_Parallel(u, solfile);
		fclose(solfile);
	  }

      // Update output time
      tout += dTout;
      tout = (tout > udata.tf) ? udata.tf : tout;
    }
	auto end = std::chrono::steady_clock::now();
	auto runtime = std::chrono::duration<double>(end - start);
	double runtime_value = (double) runtime.count();

    // Close output
    //flag = uout.close(&udata);
    //if (check_flag(&flag, "UserOutput::close", 1)) return 1;

    // --------------
    // Final outputs
    // --------------

    // Print final integrator stats
<<<<<<< HEAD
    if (outproc && uopts.stats)
    {
      cout << "Final integrator statistics:" << endl;
      flag = OutputStats(cvode_mem, &udata);
      if (check_flag(&flag, "OutputStats", 1)) return 1;
    }
=======
    //if (outproc)
    //{
    //  cout << "Final integrator statistics:" << endl;
    //  flag = OutputStats(cvode_mem, &udata);
    //  if (check_flag(&flag, "OutputStats", 1)) return 1;
    //}
>>>>>>> decf168f
	
	if (outproc) {
		printf("%.16f,%.16f\n",runtime_value,max_error);
	}

    // ---------
    // Clean up
    // ---------
    
    // Free MPI Cartesian communicator
    MPI_Comm_free(&(udata.comm_c));

    // Close diagnostics output file
    if (diagfp) fclose(diagfp);

    // Free integrator and linear solver
    CVodeFree(&cvode_mem);     // Free integrator memory
    SUNLinSolFree(LS);         // Free linear solver

    // Free vectors
#if defined(USE_HIP) || defined(USE_CUDA)
    N_VDestroy(N_VGetLocalVector_MPIPlusX(u));
#endif
    N_VDestroy(u);
  }
  // Close scope so objects are destroyed before MPI_Finalize

  SUNContext_Free(&ctx);

  // Finalize MPI
  flag = MPI_Finalize();
  return 0;
}


// -----------------------------------------------------------------------------
// Output functions
// -----------------------------------------------------------------------------


// Print integrator statistics
static int OutputStats(void *cvode_mem, UserData* udata)
{
  int flag;

  // Get integrator and solver stats
  long int nst, netf, nf, nni, ncfn, nli, nlcf, nsetups, nf_ls, nJv;
  flag = CVodeGetNumSteps(cvode_mem, &nst);
  if (check_flag(&flag, "CVodeGetNumSteps", 1)) return -1;
  flag = CVodeGetNumErrTestFails(cvode_mem, &netf);
  if (check_flag(&flag, "CVodeGetNumErrTestFails", 1)) return -1;
  flag = CVodeGetNumRhsEvals(cvode_mem, &nf);
  if (check_flag(&flag, "CVodeGetNumRhsEvals", 1)) return -1;
  flag = CVodeGetNumNonlinSolvIters(cvode_mem, &nni);
  if (check_flag(&flag, "CVodeGetNumNonlinSolvIters", 1)) return -1;
  flag = CVodeGetNumNonlinSolvConvFails(cvode_mem, &ncfn);
  if (check_flag(&flag, "CVodeGetNumNonlinSolvConvFails", 1)) return -1;
  flag = CVodeGetNumLinIters(cvode_mem, &nli);
  if (check_flag(&flag, "CVodeGetNumLinIters", 1)) return -1;
  flag = CVodeGetNumLinConvFails(cvode_mem, &nlcf);
  if (check_flag(&flag, "CVodeGetNumLinConvFails", 1)) return -1;
  flag = CVodeGetNumLinSolvSetups(cvode_mem, &nsetups);
  if (check_flag(&flag, "CVodeGetNumLinSolvSetups", 1)) return -1;
  flag = CVodeGetNumLinRhsEvals(cvode_mem, &nf_ls);
  if (check_flag(&flag, "CVodeGetNumLinRhsEvals", 1)) return -1;
  flag = CVodeGetNumJtimesEvals(cvode_mem, &nJv);
  if (check_flag(&flag, "CVodeGetNumJtimesEvals", 1)) return -1;

  cout << fixed;
  cout << setprecision(6);

  cout << "  Steps            = " << nst     << endl;
  cout << "  Error test fails = " << netf    << endl;
  cout << "  RHS evals        = " << nf      << endl;
  cout << "  NLS iters        = " << nni     << endl;
  cout << "  NLS fails        = " << ncfn    << endl;
  cout << "  LS iters         = " << nli     << endl;
  cout << "  LS fails         = " << nlcf    << endl;
  cout << "  LS setups        = " << nsetups << endl;
  cout << "  LS RHS evals     = " << nf_ls   << endl;
  cout << "  Jv products      = " << nJv     << endl;
  cout << endl;

  // Compute average nls iters per step attempt and ls iters per nls iter
  realtype avgnli = (realtype) nni / (realtype) nst;
  realtype avgli  = (realtype) nli / (realtype) nni;
  cout << "  Avg NLS iters per step    = " << avgnli << endl;
  cout << "  Avg LS iters per NLS iter = " << avgli  << endl;
  cout << endl;

  // Get preconditioner stats
  long int npe, nps;
  flag = CVodeGetNumPrecEvals(cvode_mem, &npe);
  if (check_flag(&flag, "CVodeGetNumPrecEvals", 1)) return -1;
  flag = CVodeGetNumPrecSolves(cvode_mem, &nps);
  if (check_flag(&flag, "CVodeGetNumPrecSolves", 1)) return -1;

  cout << "  Preconditioner setups = " << npe << endl;
  cout << "  Preconditioner solves = " << nps << endl;
  cout << endl;

  return 0;
}


// -----------------------------------------------------------------------------
// UserOptions Helper functions
// -----------------------------------------------------------------------------


int UserOptions::parse_args(vector<string> &args, bool outproc)
{
  vector<string>::iterator it;

  it = find(args.begin(), args.end(), "--help");
  if (it != args.end())
  {
    if (outproc) help();
    return 0;
  }

  it = find(args.begin(), args.end(), "--rtol");
  if (it != args.end())
  {
    rtol = stod(*(it + 1));
    args.erase(it, it + 2);
  }

  it = find(args.begin(), args.end(), "--atol");
  if (it != args.end())
  {
    atol = stod(*(it + 1));
    args.erase(it, it + 2);
  }

  it = find(args.begin(), args.end(), "--stats");
  if (it != args.end())
  {
    stats = true;
    args.erase(it);
  }

  it = find(args.begin(), args.end(), "--savesols");
  if (it != args.end())
  {
    savesols = true;
    args.erase(it);
  }

  it = find(args.begin(), args.end(), "--userefsols");
  if (it != args.end())
  {
    userefsols = true;
    args.erase(it);
  }

  it = find(args.begin(), args.end(), "--maxsteps");
  if (it != args.end())
  {
    maxsteps = stoi(*(it + 1));
    args.erase(it, it + 2);
  }

  it = find(args.begin(), args.end(), "--onestep");
  if (it != args.end())
  {
    onestep = stoi(*(it + 1));
    args.erase(it, it + 2);
  }

  it = find(args.begin(), args.end(), "--gmres");
  if (it != args.end())
  {
    pcg = false;
    args.erase(it);
  }

  it = find(args.begin(), args.end(), "--lsinfo");
  if (it != args.end())
  {
    lsinfo = true;
    args.erase(it);
  }

  it = find(args.begin(), args.end(), "--liniters");
  if (it != args.end())
  {
    liniters = stoi(*(it + 1));
    args.erase(it, it + 2);
  }

  it = find(args.begin(), args.end(), "--msbp");
  if (it != args.end())
  {
    msbp = stoi(*(it + 1));
    args.erase(it, it + 2);
  }

  it = find(args.begin(), args.end(), "--epslin");
  if (it != args.end())
  {
    epslin = stod(*(it + 1));
    args.erase(it, it + 2);
  }

  it = find(args.begin(), args.end(), "--nlscoef");
  if (it != args.end())
  {
    nlscoef = stod(*(it + 1));
    args.erase(it, it + 2);
  }

  it = find(args.begin(), args.end(), "--maxncf");
  if (it != args.end())
  {
    maxncf = stoi(*(it + 1));
    args.erase(it, it + 2);
  }

  it = find(args.begin(), args.end(), "--dgmax");
  if (it != args.end())
  {
    dgmax = stod(*(it + 1));
    args.erase(it, it + 2);
  }

  it = find(args.begin(), args.end(), "--msbj");
  if (it != args.end())
  {
    msbj = stoi(*(it + 1));
    args.erase(it, it + 2);
  }

  it = find(args.begin(), args.end(), "--maxcor");
  if (it != args.end())
  {
    maxcor = stoi(*(it + 1));
    args.erase(it, it + 2);
  }

  it = find(args.begin(), args.end(), "--fixedpoint");
  if (it != args.end())
  {
	use_fixedpoint = true;
    fixedpoint_m = stoi(*(it + 1));
    args.erase(it, it + 2);
  }

  it = find(args.begin(), args.end(), "--maxord");
  if (it != args.end())
  {
    maxord = stoi(*(it + 1));
    args.erase(it, it + 2);
  }

  it = find(args.begin(), args.end(), "--eta_cf");
  if (it != args.end())
  {
    eta_cf = stod(*(it + 1));
    args.erase(it, it + 2);
  }

  it = find(args.begin(), args.end(), "--eta_max_fx");
  if (it != args.end())
  {
    eta_max_fx = stod(*(it + 1));
    args.erase(it, it + 2);
  }

  it = find(args.begin(), args.end(), "--eta_min_fx");
  if (it != args.end())
  {
    eta_min_fx = stod(*(it + 1));
    args.erase(it, it + 2);
  }

  it = find(args.begin(), args.end(), "--eta_max_gs");
  if (it != args.end())
  {
    eta_max_gs = stod(*(it + 1));
    args.erase(it, it + 2);
  }

  it = find(args.begin(), args.end(), "--eta_min");
  if (it != args.end())
  {
    eta_min = stod(*(it + 1));
    args.erase(it, it + 2);
  }

  it = find(args.begin(), args.end(), "--eta_min_ef");
  if (it != args.end())
  {
    eta_min_ef = stod(*(it + 1));
    args.erase(it, it + 2);
  }

  return 0;
}


// Print command line options
void UserOptions::help()
{
  cout << endl;
  cout << "Integrator command line options:" << endl;
  cout << "  --rtol <rtol>       : relative tolerance" << endl;
  cout << "  --atol <atol>       : absoltue tolerance" << endl;
  cout << "  --stats			 : output integrator statistics" << endl;
  cout << "  --savesols			 : save solutions to disc" << endl;
  cout << "  --userefsols		 : use generated solutions for error computation" << endl;
  cout << "  --maxord <order>    : maximum order of the linear multistep methods" << endl;
  cout << "  --eta_cf <factor>    : step size change after solver failure" << endl;
  cout << "  --eta_max_fx <factor> --eta_min_fx <factor>   : fixed step eta bounds" << endl;
  cout << "  --eta_max_gs <factor>    : maximum step size change" << endl;
  cout << "  --eta_min <factor>    : minimum step size change" << endl;
  cout << "  --eta_min_ef <factor>    : minimum step size change on error test fail" << endl;
  cout << "  --gmres             : use GMRES linear solver" << endl;
  cout << "  --lsinfo            : output residual history" << endl;
  cout << "  --liniters <iters>  : max number of iterations" << endl;
  cout << "  --epslin <factor>   : linear tolerance factor" << endl;
  cout << "  --noprec            : disable preconditioner" << endl;
  cout << "  --nlscoef <coef>    : nonlinear solver safety factor " << endl;
  cout << "  --maxncf <factor>   : max nonlinear solver congergence failures per step" << endl;
  cout << "  --dgmax <factor>    : step size ratio limit to re-setup linear sovler" << endl;
  cout << "  -------------------------------- " << endl; 
  cout << "  --msbp <steps>      : max steps between prec setups" << endl;
  cout << "  --msbj <steps>      : prec jacobian setup frequency" << endl;
  cout << "  --maxcor <iters>    : max nonlinear iterations per step" << endl;
  cout << "  --fixedpoint <m>    : use fixed point nonlinear solver with m anderson vectors" << endl;
}


// Print user options
void UserOptions::print()
{
  cout << endl;
  cout << " Integrator options:" << endl;
  cout << " --------------------------------- " << endl;
  cout << " rtol        = " << rtol        << endl;
  cout << " atol        = " << atol        << endl;
  cout << " max steps   = " << maxsteps    << endl;
  cout << " max order   = " << maxord      << endl;
  cout << " post solver fail step size change   = " << eta_cf      << endl;
  cout << " fixed step eta bounds   = " << eta_max_fx << "," << eta_min_fx      << endl;
  cout << " max step size change   = " << eta_max_gs      << endl;
  cout << " min step size change   = " << eta_min      << endl;
  cout << " post error test fail min step size change    = " << eta_min_ef      << endl;
  cout << " stats       = " << stats       << endl;
  cout << " savesols    = " << savesols    << endl;
  cout << " userefsols  = " << userefsols  << endl;
  cout << " --------------------------------- " << endl;

  cout << endl;
  cout << " Linear solver options:" << endl;
  cout << " --------------------------------- " << endl;
  cout << " PCG      = " << pcg      << endl;
  cout << " precond  = " << prec     << endl;
  cout << " LS info  = " << lsinfo   << endl;
  cout << " LS iters = " << liniters << endl;
  cout << " msbp     = " << msbp     << endl;
  cout << " epslin   = " << epslin   << endl;
  cout << " dgmax    = " << dgmax    << endl;
  cout << " msbj     = " << msbj     << endl; 
  cout << " --------------------------------- " << endl;

  cout << endl;
  cout << " Nonlinear solver options:" << endl;
  cout << " --------------------------------- " << endl;
  cout << " nlscoef  = " << nlscoef  << endl;
  cout << " maxncf   = " << maxncf   << endl;
  cout << " maxcor   = " << maxcor   << endl;
  cout << " fixedpoint_m   = " << fixedpoint_m   << endl;
  cout << " --------------------------------- " << endl;
}

//---- end of file ----<|MERGE_RESOLUTION|>--- conflicted
+++ resolved
@@ -444,21 +444,12 @@
     // --------------
 
     // Print final integrator stats
-<<<<<<< HEAD
     if (outproc && uopts.stats)
     {
       cout << "Final integrator statistics:" << endl;
       flag = OutputStats(cvode_mem, &udata);
       if (check_flag(&flag, "OutputStats", 1)) return 1;
     }
-=======
-    //if (outproc)
-    //{
-    //  cout << "Final integrator statistics:" << endl;
-    //  flag = OutputStats(cvode_mem, &udata);
-    //  if (check_flag(&flag, "OutputStats", 1)) return 1;
-    //}
->>>>>>> decf168f
 	
 	if (outproc) {
 		printf("%.16f,%.16f\n",runtime_value,max_error);
