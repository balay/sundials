# ---------------------------------------------------------------
# Programmer: Radu Serban, David J. Gardner, Cody J. Balos,
#             and Slaven Peles @ LLNL
# ---------------------------------------------------------------
# SUNDIALS Copyright Start
# Copyright (c) 2002-2019, Lawrence Livermore National Security
# and Southern Methodist University.
# All rights reserved.
#
# See the top-level LICENSE and NOTICE files for details.
#
# SPDX-License-Identifier: BSD-3-Clause
# SUNDIALS Copyright End
# ---------------------------------------------------------------
# Top level CMakeLists.txt for SUNDIALS (for cmake build system)
# ---------------------------------------------------------------

# ---------------------------------------------------------------
# Initial commands
# ---------------------------------------------------------------

# Require a fairly recent cmake version
cmake_minimum_required(VERSION 3.1.3)

# Libraries linked via full path no longer produce linker search paths
# Allows examples to build
if(COMMAND cmake_policy)
  cmake_policy(SET CMP0003 NEW)
endif(COMMAND cmake_policy)

# MACOSX_RPATH is enabled by default
# Fixes dynamic loading on OSX
if(POLICY CMP0042)
  cmake_policy(SET CMP0042 NEW) # Added in CMake 3.0
else()
  if(APPLE)
    set(CMAKE_MACOSX_RPATH 1)
  endif()
endif()

# Project SUNDIALS (initially only C supported)
# sets PROJECT_SOURCE_DIR and PROJECT_BINARY_DIR variables
PROJECT(sundials C)

# Set some variables with info on the SUNDIALS project
SET(PACKAGE_BUGREPORT "woodward6@llnl.gov")
SET(PACKAGE_NAME "SUNDIALS")
SET(PACKAGE_STRING "SUNDIALS 4.0.2")
SET(PACKAGE_TARNAME "sundials")

# set SUNDIALS version numbers
# (use "" for the version label if none is needed)
SET(PACKAGE_VERSION_MAJOR "4")
SET(PACKAGE_VERSION_MINOR "0")
SET(PACKAGE_VERSION_PATCH "2")
SET(PACKAGE_VERSION_LABEL "")

IF(PACKAGE_VERSION_LABEL)
  SET(PACKAGE_VERSION "${PACKAGE_VERSION_MAJOR}.${PACKAGE_VERSION_MINOR}.${PACKAGE_VERSION_PATCH}-${PACKAGE_VERSION_LABEL}")
ELSE()
  SET(PACKAGE_VERSION "${PACKAGE_VERSION_MAJOR}.${PACKAGE_VERSION_MINOR}.${PACKAGE_VERSION_PATCH}")
ENDIF()

SET_PROPERTY(GLOBAL PROPERTY USE_FOLDERS ON)

# Prohibit in-source build
IF("${CMAKE_SOURCE_DIR}" STREQUAL "${CMAKE_BINARY_DIR}")
  MESSAGE(FATAL_ERROR "In-source build prohibited.")
ENDIF("${CMAKE_SOURCE_DIR}" STREQUAL "${CMAKE_BINARY_DIR}")

# Hide some cache variables
MARK_AS_ADVANCED(EXECUTABLE_OUTPUT_PATH LIBRARY_OUTPUT_PATH)

# Always show the C compiler and flags
MARK_AS_ADVANCED(CLEAR
  CMAKE_C_COMPILER
  CMAKE_C_FLAGS)

# Specify the VERSION and SOVERSION for shared libraries

SET(arkodelib_VERSION "3.0.2")
SET(arkodelib_SOVERSION "3")

SET(cvodelib_VERSION "4.0.2")
SET(cvodelib_SOVERSION "4")

SET(cvodeslib_VERSION "4.0.2")
SET(cvodeslib_SOVERSION "4")

SET(idalib_VERSION "4.0.2")
SET(idalib_SOVERSION "4")

SET(idaslib_VERSION "3.0.2")
SET(idaslib_SOVERSION "3")

SET(kinsollib_VERSION "4.0.2")
SET(kinsollib_SOVERSION "4")

SET(cpodeslib_VERSION "0.0.0")
SET(cpodeslib_SOVERSION "0")

SET(nveclib_VERSION "4.0.2")
SET(nveclib_SOVERSION "4")

SET(sunmatrixlib_VERSION "2.0.2")
SET(sunmatrixlib_SOVERSION "2")

SET(sunlinsollib_VERSION "2.0.2")
SET(sunlinsollib_SOVERSION "2")

SET(sunnonlinsollib_VERSION "1.0.2")
SET(sunnonlinsollib_SOVERSION "1")

# Specify the location of additional CMAKE modules
SET(CMAKE_MODULE_PATH ${PROJECT_SOURCE_DIR}/config)

# Get correct build paths automatically, but expose CMAKE_INSTALL_LIBDIR
# as a regular cache variable so that a user can more easily see what
# the library dir was set to be by GNUInstallDirs.
INCLUDE(GNUInstallDirs)
MARK_AS_ADVANCED(CLEAR CMAKE_INSTALL_LIBDIR)

# ---------------------------------------------------------------
# Which modules to build?
# ---------------------------------------------------------------

# For each SUNDIALS solver available (i.e. for which we have the
# sources), give the user the option of enabling/disabling it.

IF(IS_DIRECTORY "${sundials_SOURCE_DIR}/src/arkode")
  OPTION(BUILD_ARKODE "Build the ARKODE library" ON)
ELSE()
  SET(BUILD_ARKODE OFF)
ENDIF()

IF(IS_DIRECTORY "${sundials_SOURCE_DIR}/src/cvode")
  OPTION(BUILD_CVODE "Build the CVODE library" ON)
ELSE()
  SET(BUILD_CVODE OFF)
ENDIF()

IF(IS_DIRECTORY "${sundials_SOURCE_DIR}/src/cvodes")
  OPTION(BUILD_CVODES "Build the CVODES library" ON)
ELSE()
  SET(BUILD_CVODES OFF)
ENDIF()

IF(IS_DIRECTORY "${sundials_SOURCE_DIR}/src/ida")
  OPTION(BUILD_IDA "Build the IDA library" ON)
ELSE()
  SET(BUILD_IDA OFF)
ENDIF()

IF(IS_DIRECTORY "${sundials_SOURCE_DIR}/src/idas")
  OPTION(BUILD_IDAS "Build the IDAS library" ON)
ELSE()
  SET(BUILD_IDAS OFF)
ENDIF()

IF(IS_DIRECTORY "${sundials_SOURCE_DIR}/src/kinsol")
  OPTION(BUILD_KINSOL "Build the KINSOL library" ON)
ELSE()
  SET(BUILD_KINSOL OFF)
ENDIF()

# CPODES is always OFF for now.  (commented out for Release); ToDo: better way to do this?
#IF(IS_DIRECTORY "${sundials_SOURCE_DIR}/src/cpodes")
#  OPTION(BUILD_CPODES  "Build the CPODES library"  OFF)
#ELSE()
#  SET(BUILD_CPODES OFF)
#ENDIF()

# ---------------------------------------------------------------
# MACRO definitions
# ---------------------------------------------------------------
INCLUDE(CMakeParseArguments) # can be removed when CMake 3.5+ is required
INCLUDE(SundialsCMakeMacros)
INCLUDE(SundialsAddF2003InterfaceLibrary)
INCLUDE(SundialsAddTest)
INCLUDE(SundialsAddTestInstall)

# ---------------------------------------------------------------
# Check for deprecated SUNDIALS CMake options/variables
# ---------------------------------------------------------------
INCLUDE(SundialsDeprecated)

# ---------------------------------------------------------------
# xSDK specific options
# ---------------------------------------------------------------
INCLUDE(SundialsXSDK)

# ---------------------------------------------------------------
# Build specific C flags
# ---------------------------------------------------------------

# Hide all build type specific flags
MARK_AS_ADVANCED(FORCE
  CMAKE_C_FLAGS_DEBUG
  CMAKE_C_FLAGS_MINSIZEREL
  CMAKE_C_FLAGS_RELEASE
  CMAKE_C_FLAGS_RELWITHDEBINFO)

# Only show flags for the current build type if it is set
# NOTE: Build specific flags are appended those in CMAKE_C_FLAGS
IF(CMAKE_BUILD_TYPE)
  IF(CMAKE_BUILD_TYPE MATCHES "Debug")
    MESSAGE("Appending C debug flags")
    MARK_AS_ADVANCED(CLEAR CMAKE_C_FLAGS_DEBUG)
  ELSEIF(CMAKE_BUILD_TYPE MATCHES "MinSizeRel")
    MESSAGE("Appending C min size release flags")
    MARK_AS_ADVANCED(CLEAR CMAKE_C_FLAGS_MINSIZEREL)
  ELSEIF(CMAKE_BUILD_TYPE MATCHES "Release")
    MESSAGE("Appending C release flags")
    MARK_AS_ADVANCED(CLEAR CMAKE_C_FLAGS_RELEASE)
  ELSEIF(CMAKE_BUILD_TYPE MATCHES "RelWithDebInfo")
    MESSAGE("Appending C release with debug info flags")
    MARK_AS_ADVANCED(CLEAR CMAKE_C_FLAGS_RELWITHDEBINFO)
  ENDIF()
ENDIF()

# ---------------------------------------------------------------
# Option to specify precision (realtype)
# ---------------------------------------------------------------

SET(DOCSTR "single, double, or extended")
SHOW_VARIABLE(SUNDIALS_PRECISION STRING "${DOCSTR}" "double")

# prepare substitution variable PRECISION_LEVEL for sundials_config.h
STRING(TOUPPER ${SUNDIALS_PRECISION} SUNDIALS_PRECISION)
SET(PRECISION_LEVEL "#define SUNDIALS_${SUNDIALS_PRECISION}_PRECISION 1")

# prepare substitution variable FPRECISION_LEVEL for sundials_fconfig.h
IF(SUNDIALS_PRECISION MATCHES "SINGLE")
  SET(FPRECISION_LEVEL "4")
ENDIF(SUNDIALS_PRECISION MATCHES "SINGLE")
IF(SUNDIALS_PRECISION MATCHES "DOUBLE")
  SET(FPRECISION_LEVEL "8")
ENDIF(SUNDIALS_PRECISION MATCHES "DOUBLE")
IF(SUNDIALS_PRECISION MATCHES "EXTENDED")
  SET(FPRECISION_LEVEL "16")
ENDIF(SUNDIALS_PRECISION MATCHES "EXTENDED")

# ---------------------------------------------------------------
# Option to specify index type
# ---------------------------------------------------------------

SET(DOCSTR "Signed 64-bit (64) or signed 32-bit (32) integer")
SHOW_VARIABLE(SUNDIALS_INDEX_SIZE STRING "${DOCSTR}" "64")
SET(DOCSTR "Integer type to use for indices in SUNDIALS")
SHOW_VARIABLE(SUNDIALS_INDEX_TYPE STRING "${DOCSTR}" "")
MARK_AS_ADVANCED(SUNDIALS_INDEX_TYPE)
include(SundialsIndexSize)

# ---------------------------------------------------------------
# Enable Fortran interface?
# ---------------------------------------------------------------

# Fortran interface is disabled by default
SET(DOCSTR "Enable Fortran 77 interfaces")
OPTION(F77_INTERFACE_ENABLE "${DOCSTR}" OFF)

# Check that at least one solver with a Fortran 77 interface is built
IF(NOT BUILD_ARKODE AND NOT BUILD_CVODE AND NOT BUILD_IDA AND NOT BUILD_KINSOL)
  IF(F77_INTERFACE_ENABLE)
    PRINT_WARNING("Enabled packages do not support Fortran 77 interface" "Disabling F77 interface")
    FORCE_VARIABLE(F77_INTERFACE_ENABLE BOOL "${DOCSTR}" OFF)
  ENDIF()
  HIDE_VARIABLE(F77_INTERFACE_ENABLE)
ENDIF()

# Fortran 2003 interface is disabled by default
SET(DOCSTR "Enable Fortran 2003 interfaces")
OPTION(F2003_INTERFACE_ENABLE "${DOCSTR}" OFF)

# Check that at least one solver with a Fortran 2003 interface is built
IF(NOT BUILD_CVODE)
  IF(F2003_INTERFACE_ENABLE)
    PRINT_WARNING("Enabled packages do not support Fortran 2003 interface" "Disabling F2003 interface")
    FORCE_VARIABLE(F2003_INTERFACE_ENABLE BOOL "${DOCSTR}" OFF)
  ENDIF()
  HIDE_VARIABLE(F2003_INTERFACE_ENABLE)
ENDIF()

IF(F2003_INTERFACE_ENABLE)
  # F2003 interface only supports double precision
  IF(NOT (SUNDIALS_PRECISION MATCHES "DOUBLE"))
    PRINT_WARNING("F2003 interface is not compatible with ${SUNDIALS_PRECISION} precision"
                  "Disabling F2003 interface")
    FORCE_VARIABLE(F2003_INTERFACE_ENABLE BOOL "${DOCSTR}" OFF)
  ENDIF()

  # F2003 interface only supports 64-bit indices
  IF(NOT (SUNDIALS_INDEX_SIZE MATCHES "64"))
    PRINT_WARNING("F2003 interface is not compatible with ${SUNDIALS_INDEX_SIZE}-bit indicies"
                  "Disabling F2003 interface")
    FORCE_VARIABLE(F2003_INTERFACE_ENABLE BOOL "${DOCSTR}" OFF)
  ENDIF()

  # Put all F2003 modules into one build directory
  SET(CMAKE_Fortran_MODULE_DIRECTORY "${CMAKE_BINARY_DIR}/fortran")

  # Allow a user to set where the Fortran modules will be installed
  SET(DOCSTR "Directory where Fortran module files are installed")
  SHOW_VARIABLE(Fortran_INSTALL_MODDIR DIRECTORY "${DOCSTR}" "fortran")
ENDIF()

# ---------------------------------------------------------------
# Options to build static and/or shared libraries
# ---------------------------------------------------------------

OPTION(BUILD_STATIC_LIBS "Build static libraries" ON)
OPTION(BUILD_SHARED_LIBS "Build shared libraries" ON)

# Prepare substitution variable SUNDIALS_EXPORT for sundials_config.h
# When building shared SUNDIALS libraries under Windows, use
#      #define SUNDIALS_EXPORT __declspec(dllexport)
# When linking to shared SUNDIALS libraries under Windows, use
#      #define SUNDIALS_EXPORT __declspec(dllimport)
# In all other cases (other platforms or static libraries
# under Windows), the SUNDIALS_EXPORT macro is empty

IF(BUILD_SHARED_LIBS AND WIN32)
  SET(SUNDIALS_EXPORT
    "#ifdef BUILD_SUNDIALS_LIBRARY
#define SUNDIALS_EXPORT __declspec(dllexport)
#else
#define SUNDIALS_EXPORT __declspec(dllimport)
#endif")
ELSE(BUILD_SHARED_LIBS AND WIN32)
  SET(SUNDIALS_EXPORT "#define SUNDIALS_EXPORT")
ENDIF(BUILD_SHARED_LIBS AND WIN32)

# Make sure we build at least one type of libraries
IF(NOT BUILD_STATIC_LIBS AND NOT BUILD_SHARED_LIBS)
  PRINT_WARNING("Both static and shared library generation were disabled"
                "Building static libraries was re-enabled")
  FORCE_VARIABLE(BUILD_STATIC_LIBS BOOL "Build static libraries" ON)
ENDIF(NOT BUILD_STATIC_LIBS AND NOT BUILD_SHARED_LIBS)

# ---------------------------------------------------------------
# Option to use the generic math libraries (UNIX only)
# ---------------------------------------------------------------

IF(UNIX)
  OPTION(USE_GENERIC_MATH "Use generic (std-c) math libraries" ON)
  IF(USE_GENERIC_MATH)
    # executables will be linked against -lm
    SET(EXTRA_LINK_LIBS -lm)
    # prepare substitution variable for sundials_config.h
    SET(SUNDIALS_USE_GENERIC_MATH TRUE)
  ENDIF(USE_GENERIC_MATH)
ENDIF(UNIX)

# ---------------------------------------------------------------
# Check for POSIX timers
# ---------------------------------------------------------------
INCLUDE(SundialsPOSIXTimers)

# ===============================================================
# Options for Parallelism
# ===============================================================

# ---------------------------------------------------------------
# Enable MPI support?
# ---------------------------------------------------------------
OPTION(MPI_ENABLE "Enable MPI support" OFF)

# ---------------------------------------------------------------
# Enable OpenMP support?
# ---------------------------------------------------------------
OPTION(OPENMP_ENABLE "Enable OpenMP support" OFF)

# provide OPENMP_DEVICE_ENABLE option
OPTION(OPENMP_DEVICE_ENABLE "Enable OpenMP device offloading support" OFF)

# Advanced option to skip OpenMP device offloading support check.
# This is needed for a specific compiler that doesn't correctly
# report its OpenMP spec date (with CMake >= 3.9).
OPTION(SKIP_OPENMP_DEVICE_CHECK "Skip the OpenMP device offloading support check" OFF)
MARK_AS_ADVANCED(FORCE SKIP_OPENMP_DEVICE_CHECK)

# ---------------------------------------------------------------
# Enable Pthread support?
# ---------------------------------------------------------------
OPTION(PTHREAD_ENABLE "Enable Pthreads support" OFF)

# -------------------------------------------------------------
# Enable CUDA support?
# -------------------------------------------------------------
OPTION(CUDA_ENABLE "Enable CUDA support" OFF)

# -------------------------------------------------------------
# Enable RAJA support?
# -------------------------------------------------------------
OPTION(RAJA_ENABLE "Enable RAJA support" OFF)


# ===============================================================
# Options for external packages
# ===============================================================

# ---------------------------------------------------------------
# Enable BLAS support?
# ---------------------------------------------------------------
OPTION(BLAS_ENABLE "Enable BLAS support" OFF)

# ---------------------------------------------------------------
# Enable LAPACK/BLAS support?
# ---------------------------------------------------------------
OPTION(LAPACK_ENABLE "Enable Lapack support" OFF)

# LAPACK does not support extended precision
IF(LAPACK_ENABLE AND SUNDIALS_PRECISION MATCHES "EXTENDED")
  PRINT_WARNING("LAPACK is not compatible with ${SUNDIALS_PRECISION} precision"
                "Disabling LAPACK")
  FORCE_VARIABLE(LAPACK_ENABLE BOOL "LAPACK is disabled" OFF)
ENDIF()

# LAPACK does not support 64-bit integer index types
IF(LAPACK_ENABLE AND SUNDIALS_INDEX_SIZE MATCHES "64")
  PRINT_WARNING("LAPACK is not compatible with ${SUNDIALS_INDEX_SIZE} integers"
                "Disabling LAPACK")
  SET(LAPACK_ENABLE OFF CACHE BOOL "LAPACK is disabled" FORCE)
ENDIF()

# ---------------------------------------------------------------
# Enable SuperLU_MT support?
# ---------------------------------------------------------------
OPTION(SUPERLUMT_ENABLE "Enable SUPERLUMT support" OFF)

# SuperLU_MT does not support extended precision
IF(SUPERLUMT_ENABLE AND SUNDIALS_PRECISION MATCHES "EXTENDED")
  PRINT_WARNING("SuperLU_MT is not compatible with ${SUNDIALS_PRECISION} precision"
                "Disabling SuperLU_MT")
  FORCE_VARIABLE(SUPERLUMT_ENABLE BOOL "SuperLU_MT is disabled" OFF)
ENDIF()

# ---------------------------------------------------------------
# Enable KLU support?
# ---------------------------------------------------------------
OPTION(KLU_ENABLE "Enable KLU support" OFF)

# KLU does not support single or extended precision
IF(KLU_ENABLE AND
  (SUNDIALS_PRECISION MATCHES "SINGLE" OR SUNDIALS_PRECISION MATCHES "EXTENDED"))
  PRINT_WARNING("KLU is not compatible with ${SUNDIALS_PRECISION} precision"
                "Disabling KLU")
  FORCE_VARIABLE(KLU_ENABLE BOOL "KLU is disabled" OFF)
ENDIF()

# ---------------------------------------------------------------
# Enable hypre Vector support?
# ---------------------------------------------------------------
OPTION(HYPRE_ENABLE "Enable hypre support" OFF)

# Using hypre requres building with MPI enabled
IF(HYPRE_ENABLE AND NOT MPI_ENABLE)
  PRINT_WARNING("MPI not enabled - Disabling hypre"
                "Set MPI_ENABLE to ON to use parhyp")
  FORCE_VARIABLE(HYPRE_ENABLE BOOL "Enable hypre support" OFF)
ENDIF()

# ---------------------------------------------------------------
# Enable PETSc support?
# ---------------------------------------------------------------
OPTION(PETSC_ENABLE "Enable PETSc support" OFF)

# Using PETSc requires building with MPI enabled
IF(PETSC_ENABLE AND NOT MPI_ENABLE)
  PRINT_WARNING("MPI not enabled - Disabling PETSc"
                "Set MPI_ENABLE to ON to use PETSc")
  FORCE_VARIABLE(PETSC_ENABLE BOOL "Enable PETSc support" OFF)
ENDIF()

# ---------------------------------------------------------------
# Enable Trilinos support?
# ---------------------------------------------------------------
OPTION(Trilinos_ENABLE "Enable Trilinos support" OFF)


# ===============================================================
# Options for examples
# ===============================================================

# ---------------------------------------------------------------
# Enable examples?
# ---------------------------------------------------------------

# Enable C examples (on by default)
OPTION(EXAMPLES_ENABLE_C "Build SUNDIALS C examples" ON)

# C++ examples (off by default, unless Trilinos is enabled)
SET(DOCSTR "Build C++ examples")
OPTION(EXAMPLES_ENABLE_CXX "${DOCSTR}" ${Trilinos_ENABLE})

# F77 examples (on by default) are an option only if the Fortran
# interface is enabled
SET(DOCSTR "Build SUNDIALS Fortran examples")
IF(F77_INTERFACE_ENABLE)
  SHOW_VARIABLE(EXAMPLES_ENABLE_F77 BOOL "${DOCSTR}" ON)
  # Fortran 77 examples do not support single or extended precision
  IF(EXAMPLES_ENABLE_F77 AND (SUNDIALS_PRECISION MATCHES "EXTENDED" OR SUNDIALS_PRECISION MATCHES "SINGLE"))
    PRINT_WARNING("F77 examples are not compatible with ${SUNDIALS_PRECISION} precision"
                  "EXAMPLES_ENABLE_F77")
    FORCE_VARIABLE(EXAMPLES_ENABLE_F77 BOOL "${DOCSTR}" OFF)
  ENDIF()
ELSE()
  # set back to OFF (in case was ON)
  IF(EXAMPLES_ENABLE_F77)
    PRINT_WARNING("EXAMPLES_ENABLE_F77 is ON but F77_INTERFACE_ENABLE is OFF"
                  "Disabling EXAMPLES_ENABLE_F77")
    FORCE_VARIABLE(EXAMPLES_ENABLE_F77 BOOL "${DOCSTR}" OFF)
  ENDIF()
  HIDE_VARIABLE(EXAMPLES_ENABLE_F77)
ENDIF()

# F90 examples (on by default) are an option only if a Fortran interface is enabled.
SET(DOCSTR "Build SUNDIALS F90 examples")
IF(F77_INTERFACE_ENABLE OR F2003_INTERFACE_ENABLE)
  SHOW_VARIABLE(EXAMPLES_ENABLE_F90 BOOL "${DOCSTR}" ON)
  # Fortran 90 examples do not support extended precision
  IF(EXAMPLES_ENABLE_F90 AND (SUNDIALS_PRECISION MATCHES "EXTENDED"))
    PRINT_WARNING("F90 examples are not compatible with ${SUNDIALS_PRECISION} precision"
                  "Disabling EXAMPLES_ENABLE_F90")
    FORCE_VARIABLE(EXAMPLES_ENABLE_F90 BOOL "${DOCSTR}" OFF)
  ENDIF()
ELSE()
  # set back to OFF (in case was ON)
  IF(EXAMPLES_ENABLE_F90)
    PRINT_WARNING("EXAMPLES_ENABLE_F90 is ON but both F77 and F2003 interfaces are OFF"
                  "Disabling EXAMPLES_ENABLE_F90")
    FORCE_VARIABLE(EXAMPLES_ENABLE_F90 BOOL "${DOCSTR}" OFF)
  ENDIF()
  HIDE_VARIABLE(EXAMPLES_ENABLE_F90)
ENDIF()

# CUDA examples (off by default)
SET(DOCSTR "Build SUNDIALS CUDA examples")
IF(CUDA_ENABLE)
  OPTION(EXAMPLES_ENABLE_CUDA "${DOCSTR}" OFF)
ELSE()
  IF(EXAMPLES_ENABLE_CUDA)
    PRINT_WARNING("EXAMPLES_ENABLE_CUDA is ON but CUDA_ENABLE is OFF"
                  "Disabling EXAMPLES_ENABLE_CUDA")
    FORCE_VARIABLE(EXAMPLES_ENABLE_CUDA BOOL "${DOCSTR}" OFF)
  ENDIF()
ENDIF()

# If any of the above examples are enabled set EXAMPLES_ENABLED to TRUE
IF(EXAMPLES_ENABLE_C OR
    EXAMPLES_ENABLE_F77 OR
    EXAMPLES_ENABLE_CXX OR
    EXAMPLES_ENABLE_F90 OR
    EXAMPLES_ENABLE_CUDA)
  SET(EXAMPLES_ENABLED TRUE)
ELSE()
  SET(EXAMPLES_ENABLED FALSE)
ENDIF()

# ---------------------------------------------------------------
# Install examples?
# ---------------------------------------------------------------

# Enable installing examples by default
SET(DOCSTR "Install SUNDIALS examples")
IF(EXAMPLES_ENABLED)
  OPTION(EXAMPLES_INSTALL "${DOCSTR}" ON)
ELSE()
  FORCE_VARIABLE(EXAMPLES_INSTALL BOOL "${DOCSTR}" OFF)
  HIDE_VARIABLE(EXAMPLES_INSTALL)
ENDIF()

# If examples are to be exported, check where we should install them.
IF(EXAMPLES_INSTALL)

  SHOW_VARIABLE(EXAMPLES_INSTALL_PATH PATH
    "Output directory for installing example files"
    "${CMAKE_INSTALL_PREFIX}/examples")

  IF(NOT EXAMPLES_INSTALL_PATH)
    PRINT_WARNING("The example installation path is empty"
      "Example installation path was reset to its default value")
    SET(EXAMPLES_INSTALL_PATH "${CMAKE_INSTALL_PREFIX}/examples" CACHE STRING
      "Output directory for installing example files" FORCE)
  ENDIF()

ELSE()

  HIDE_VARIABLE(EXAMPLES_INSTALL_PATH)

ENDIF()


# ==============================================================================
# Advanced (hidden) options
# ==============================================================================

# ------------------------------------------------------------------------------
# Manually specify the Fortran name-mangling scheme
#
# The build system tries to infer the Fortran name-mangling scheme using a
# Fortran compiler and defaults to using lower case and one underscore if the
# scheme can not be determined. If a working Fortran compiler is not available
# or the user needs to override the inferred or default scheme, the following
# options specify the case and number of appended underscores corresponding to
# the Fortran name-mangling scheme of symbol names that do not themselves
# contain underscores. This is all we really need for the FCMIX and LAPACK
# interfaces. A working Fortran compiler is only necessary for building Fortran
# example programs.
# ------------------------------------------------------------------------------

# The case to use in the name-mangling scheme
show_variable(SUNDIALS_F77_FUNC_CASE STRING
  "case of Fortran function names (lower/upper)"
  "")

# The number of underscores of appended in the name-mangling scheme
show_variable(SUNDIALS_F77_FUNC_UNDERSCORES STRING
  "number of underscores appended to Fortran function names (none/one/two)"
  "")

# Hide the name-mangling varibales as advanced options
mark_as_advanced(FORCE SUNDIALS_F77_FUNC_CASE)
mark_as_advanced(FORCE SUNDIALS_F77_FUNC_UNDERSCORES)

# If used, both case and underscores must be set
if((NOT SUNDIALS_F77_FUNC_CASE) AND SUNDIALS_F77_FUNC_UNDERSCORES)
  message(FATAL_ERROR
    "If SUNDIALS_F77_FUNC_UNDERSCORES is set, SUNDIALS_F77_FUNC_CASE must also be set.")
endif()

if(SUNDIALS_F77_FUNC_CASE AND (NOT SUNDIALS_F77_FUNC_UNDERSCORES))
  message(FATAL_ERROR
    "If SUNDIALS_F77_FUNC_CASE is set, SUNDIALS_F77_FUNC_UNDERSCORES must also be set.")
endif()

# ------------------------------------------------------------------------------
# Include development examples in regression tests?
#
# NOTE: Development examples are currently used for internal testing and may
# produce erroneous failures when run on different systems as the pass/fail
# status is determined by comparing the output against a saved output file.
# ------------------------------------------------------------------------------
OPTION(SUNDIALS_DEVTESTS "Include development tests in make test" OFF)
MARK_AS_ADVANCED(FORCE SUNDIALS_DEVTESTS)

# ===============================================================
# Add any platform specifc settings
# ===============================================================

# Under Windows, add compiler directive to inhibit warnings
# about use of unsecure functions

IF(WIN32)
  ADD_DEFINITIONS(-D_CRT_SECURE_NO_WARNINGS)
ENDIF(WIN32)

IF(APPLE)
  SET(CMAKE_SHARED_LIBRARY_CREATE_C_FLAGS "${CMAKE_SHARED_LIBRARY_CREATE_C_FLAGS} -undefined dynamic_lookup")
ENDIF(APPLE)

# ===============================================================
# Fortran and C++ settings
# ===============================================================

# ---------------------------------------------------------------
# A Fortran compiler is needed to:
# (a) Determine the name-mangling scheme if FCMIX, BLAS, or
#     LAPACK are enabled
# (b) Compile example programs if F77 or F90 examples are enabled
# ---------------------------------------------------------------

# Do we need a Fortran name-mangling scheme?
if(F77_INTERFACE_ENABLE OR BLAS_ENABLE OR LAPACK_ENABLE)
  set(NEED_FORTRAN_NAME_MANGLING TRUE)
endif()

# Did the user provide a name-mangling scheme?
if(SUNDIALS_F77_FUNC_CASE AND SUNDIALS_F77_FUNC_UNDERSCORES)

  STRING(TOUPPER ${SUNDIALS_F77_FUNC_CASE} SUNDIALS_F77_FUNC_CASE)
  STRING(TOUPPER ${SUNDIALS_F77_FUNC_UNDERSCORES} SUNDIALS_F77_FUNC_UNDERSCORES)

  # Based on the given case and number of underscores, set the C preprocessor
  # macro definitions. Since SUNDIALS never uses symbols names containing
  # underscores we set the name-mangling schemes to be the same. In general,
  # names of symbols with and without underscore may be mangled differently
  # (e.g. g77 mangles mysub to mysub_ and my_sub to my_sub__)
  if(SUNDIALS_F77_FUNC_CASE MATCHES "LOWER")
    if(SUNDIALS_F77_FUNC_UNDERSCORES MATCHES "NONE")
      set(F77_MANGLE_MACRO1 "#define SUNDIALS_F77_FUNC(name,NAME) name")
      set(F77_MANGLE_MACRO2 "#define SUNDIALS_F77_FUNC_(name,NAME) name")
    elseif(SUNDIALS_F77_FUNC_UNDERSCORES MATCHES "ONE")
      set(F77_MANGLE_MACRO1 "#define SUNDIALS_F77_FUNC(name,NAME) name ## _")
      SET(F77_MANGLE_MACRO2 "#define SUNDIALS_F77_FUNC_(name,NAME) name ## _")
    elseif(SUNDIALS_F77_FUNC_UNDERSCORES MATCHES "TWO")
      set(F77_MANGLE_MACRO1 "#define SUNDIALS_F77_FUNC(name,NAME) name ## __")
      set(F77_MANGLE_MACRO2 "#define SUNDIALS_F77_FUNC_(name,NAME) name ## __")
    else()
      message(FATAL_ERROR "Invalid SUNDIALS_F77_FUNC_UNDERSCORES option.")
    endif()
  elseif(SUNDIALS_F77_FUNC_CASE MATCHES "UPPER")
    if(SUNDIALS_F77_FUNC_UNDERSCORES MATCHES "NONE")
      set(F77_MANGLE_MACRO1 "#define SUNDIALS_F77_FUNC(name,NAME) NAME")
      set(F77_MANGLE_MACRO2 "#define SUNDIALS_F77_FUNC_(name,NAME) NAME")
    elseif(SUNDIALS_F77_FUNC_UNDERSCORES MATCHES "ONE")
      set(F77_MANGLE_MACRO1 "#define SUNDIALS_F77_FUNC(name,NAME) NAME ## _")
      set(F77_MANGLE_MACRO2 "#define SUNDIALS_F77_FUNC_(name,NAME) NAME ## _")
    elseif(SUNDIALS_F77_FUNC_UNDERSCORES MATCHES "TWO")
      set(F77_MANGLE_MACRO1 "#define SUNDIALS_F77_FUNC(name,NAME) NAME ## __")
      set(F77_MANGLE_MACRO2 "#define SUNDIALS_F77_FUNC_(name,NAME) NAME ## __")
    else()
      message(FATAL_ERROR "Invalid SUNDIALS_F77_FUNC_UNDERSCORES option.")
    endif()
  else()
    message(FATAL_ERROR "Invalid SUNDIALS_F77_FUNC_CASE option.")
  endif()

  # name-mangling scheme has been manually set
  set(NEED_FORTRAN_NAME_MANGLING FALSE)

endif()

# Do we need a Fortran compiler?
if(F2003_INTERFACE_ENABLE OR EXAMPLES_ENABLE_F77 OR EXAMPLES_ENABLE_F90 OR NEED_FORTRAN_NAME_MANGLING)
  include(SundialsFortran)
endif()

# Ensure that F90 compiler is found if F90 examples are enabled
if (EXAMPLES_ENABLE_F90 AND (NOT F90_FOUND))
  PRINT_WARNING("Compiler with F90 support not found" "Disabling F90 Examples")
  SET(DOCSTR "Build F90 examples")
  FORCE_VARIABLE(EXAMPLES_ENABLE_F90 "${DOCSTR}" OFF)
endif()

# Ensure that F90 compiler found if F2003 interface is enabled
if (F2003_INTERFACE_ENABLE AND (NOT F90_FOUND))
  PRINT_WARNING("Compiler with F90 support not found" "Disabling F2003 Interface")
  SET(DOCSTR "Enable Fortran 2003 interfaces")
  FORCE_VARIABLE(F2003_INTERFACE_ENABLE BOOL "${DOCSTR}" OFF)
endif()

# F2003 interface requires ISO_C_BINDING
IF(F2003_INTERFACE_ENABLE AND (NOT Fortran_COMPILER_SUPPORTS_ISOCBINDING))
  PRINT_WARNING("Fortran compiler does not provide ISO_C_BINDING support"
                "Disabling F2003 interface")
  SET(DOCSTR "Enable Fortran 2003 interfaces")
  FORCE_VARIABLE(F2003_INTERFACE_ENABLE BOOL "${DOCSTR}" OFF)
ENDIF()


# ---------------------------------------------------------------
# A C++ compiler is needed if:
# (a) C++ examples are enabled
# (b) CUDA is enabled
# (c) RAJA is enabled
# (d) Trilinos is enabled
# ---------------------------------------------------------------

if(EXAMPLES_ENABLE_CXX OR CUDA_ENABLE OR RAJA_ENABLE OR Trilinos_ENABLE)
  include(SundialsCXX)
endif()

# ---------------------------------------------------------------
# Setup CUDA. Since CUDA is its own language we do this
# separate from the TPLs.
# ---------------------------------------------------------------

if(CUDA_ENABLE)
  find_package(CUDA)
  if (CUDA_FOUND)
    set(CUDA_NVCC_FLAGS "${CUDA_NVCC_FLAGS} -lineinfo")
  else()
    message(STATUS "Disabling CUDA support, could not find CUDA.")
    set(CUDA_ENABLE OFF)
  endif()
endif(CUDA_ENABLE)

# ---------------------------------------------------------------
# Now that all languages are setup, we can configure them more.
# ---------------------------------------------------------------

# C++11 is needed if:
#   (a) CUDA is enabled
# C++11 should not be enabled if
#   (a) RAJA is enabled (they provide a std flag)
if (CXX_FOUND AND CUDA_ENABLE AND CUDA_FOUND AND (NOT RAJA_ENABLE))
  USE_CXX_STD(11)
endif()

# ---------------------------------------------------------------
# Decide how to compile MPI codes. We must check for MPI if
# MPI is enabled or if Trilinos is enabled because the Trilinos
# examples may need MPI without us turning on the MPI SUNDIALS
# components.
# ---------------------------------------------------------------

if(MPI_ENABLE OR Trilinos_ENABLE)
  include(SundialsMPI)
endif()

if(MPI_ENABLE)
  if(NOT MPI_C_FOUND)
    print_warning("MPI not functional" "Parallel support will not be provided")
  else()
    set(IS_MPI_ENABLED "#ifndef SUNDIALS_MPI_ENABLED\n#define SUNDIALS_MPI_ENABLED 1\n#endif")
  endif()
endif()

# always define FMPI_COMM_F2C in sundials_fconfig.h file
if(MPIC_MPI2)
  set(F77_MPI_COMM_F2C "#define SUNDIALS_MPI_COMM_F2C 1")
  set(FMPI_COMM_F2C ".true.")
else()
  set(F77_MPI_COMM_F2C "#define SUNDIALS_MPI_COMM_F2C 0")
  set(FMPI_COMM_F2C ".false.")
endif()

# -------------------------------------------------------------
# Find OpenMP
# -------------------------------------------------------------

if(OPENMP_ENABLE OR OPENMP_DEVICE_ENABLE)

  include(SundialsOpenMP)

  # turn off OPENMP_ENABLE and OPENMP_DEVICE_ENABLE if OpenMP is not found
  if(NOT OPENMP_FOUND)
    print_warning("Could not determine OpenMP compiler flags" "Disabling OpenMP support")
    force_variable(OPENMP_ENABLE BOOL "Enable OpenMP support" OFF)
    force_variable(OPENMP_DEVICE_ENABLE BOOL "Enable OpenMP device offloading support" OFF)
  endif()

  # turn off OPENMP_DEVICE_ENABLE if offloading is not supported
  if(OPENMP_DEVICE_ENABLE AND (NOT OPENMP_SUPPORTS_DEVICE_OFFLOADING))
    print_warning("OpenMP found does not support device offloading"
                  "Disabling OpenMP device offloading support")
    force_variable(OPENMP_DEVICE_ENABLE BOOL "Enable OpenMP device offloading support" OFF)
  endif()

endif()

# -------------------------------------------------------------
# Find PThreads
# -------------------------------------------------------------

IF(PTHREAD_ENABLE)
  FIND_PACKAGE(Threads)
  IF(CMAKE_USE_PTHREADS_INIT)
    message(STATUS "Using Pthreads")
    SET(PTHREADS_FOUND TRUE)
    # SGS
  ELSE()
    message(STATUS "Disabling Pthreads support, could not determine compiler flags")
  endif()
ENDIF(PTHREAD_ENABLE)

# -------------------------------------------------------------
# Find RAJA
# -------------------------------------------------------------

# disable RAJA if CUDA is not enabled/working
if(RAJA_ENABLE AND (NOT CUDA_FOUND))
  PRINT_WARNING("CUDA is required for RAJA support" "Please enable CUDA and RAJA")
  FORCE_VARIABLE(RAJA_ENABLE BOOL "RAJA disabled" OFF)
endif()

if(RAJA_ENABLE)
  # Look for CMake configuration file in RAJA installation
  find_package(RAJA)
  if (RAJA_FOUND)
    include_directories(${RAJA_INCLUDE_DIR})
    set(CUDA_NVCC_FLAGS ${CUDA_NVCC_FLAGS} ${RAJA_NVCC_FLAGS})
  else()
    PRINT_WARNING("RAJA configuration not found"
                  "Please set RAJA_DIR to provide path to RAJA CMake configuration file.")
  endif()
endif(RAJA_ENABLE)

# ===============================================================
# Find (and test) external packages
# ===============================================================

# ---------------------------------------------------------------
# Find (and test) the BLAS libraries
# ---------------------------------------------------------------

# If BLAS is needed, first try to find the appropriate
# libraries and linker flags needed to link against them.

IF(BLAS_ENABLE)

  # find BLAS
  INCLUDE(SundialsBlas)

  # show after include so FindBlas can locate BLAS_LIBRARIES if necessary
  SHOW_VARIABLE(BLAS_LIBRARIES STRING "Blas libraries" "${BLAS_LIBRARIES}")

  IF(BLAS_LIBRARIES AND NOT BLAS_FOUND)
    PRINT_WARNING("BLAS not functional"
                  "BLAS support will not be provided")
  ELSE()
    #set sundials_config.h symbol via sundials_config.in
    SET(SUNDIALS_BLAS TRUE)
  ENDIF()

ELSE()

  HIDE_VARIABLE(BLAS_LIBRARIES)

ENDIF()

# ---------------------------------------------------------------
# Find (and test) the Lapack libraries
# ---------------------------------------------------------------

# If LAPACK is needed, first try to find the appropriate
# libraries and linker flags needed to link against them.

IF(LAPACK_ENABLE)

  # find LAPACK and BLAS Libraries
  INCLUDE(SundialsLapack)

  # show after include so FindLapack can locate LAPCK_LIBRARIES if necessary
  SHOW_VARIABLE(LAPACK_LIBRARIES STRING "Lapack and Blas libraries" "${LAPACK_LIBRARIES}")

  IF(LAPACK_LIBRARIES AND NOT LAPACK_FOUND)
    PRINT_WARNING("LAPACK not functional"
                  "Blas/Lapack support will not be provided")
  ELSE()
    #set sundials_config.h symbol via sundials_config.in
    SET(SUNDIALS_BLAS_LAPACK TRUE)
  ENDIF()

ELSE()

  HIDE_VARIABLE(LAPACK_LIBRARIES)

ENDIF()

# ---------------------------------------------------------------
# Find (and test) the SUPERLUMT libraries
# ---------------------------------------------------------------

# >>>>>>> NOTE: Need to add check for SuperLU_MT integer type

# If SUPERLUMT is needed, first try to find the appropriate
# libraries to link against them.

IF(SUPERLUMT_ENABLE)

  # Show SuperLU_MT options and set default thread type (Pthreads)
  SHOW_VARIABLE(SUPERLUMT_THREAD_TYPE STRING "SUPERLUMT threading type: OpenMP or Pthread" "Pthread")
  SHOW_VARIABLE(SUPERLUMT_INCLUDE_DIR PATH "SUPERLUMT include directory" "${SUPERLUMT_INCLUDE_DIR}")
  SHOW_VARIABLE(SUPERLUMT_LIBRARY_DIR PATH "SUPERLUMT library directory" "${SUPERLUMT_LIBRARY_DIR}")

  INCLUDE(SundialsSuperLUMT)

  IF(SUPERLUMT_FOUND)
    # sundials_config.h symbols
    SET(SUNDIALS_SUPERLUMT TRUE)
    SET(SUNDIALS_SUPERLUMT_THREAD_TYPE ${SUPERLUMT_THREAD_TYPE})
    INCLUDE_DIRECTORIES(${SUPERLUMT_INCLUDE_DIR})
  ENDIF()

  IF(SUPERLUMT_LIBRARIES AND NOT SUPERLUMT_FOUND)
    PRINT_WARNING("SUPERLUMT not functional - support will not be provided"
                  "Double check spelling specified libraries (search is case sensitive)")
  ENDIF(SUPERLUMT_LIBRARIES AND NOT SUPERLUMT_FOUND)

ELSE()

  HIDE_VARIABLE(SUPERLUMT_THREAD_TYPE)
  HIDE_VARIABLE(SUPERLUMT_LIBRARY_DIR)
  HIDE_VARIABLE(SUPERLUMT_INCLUDE_DIR)
  SET (SUPERLUMT_DISABLED TRUE CACHE INTERNAL "GUI - return when first set")

ENDIF()

# ---------------------------------------------------------------
# Find (and test) the KLU libraries
# ---------------------------------------------------------------

# If KLU is requested, first try to find the appropriate libraries to
# link against them.

IF(KLU_ENABLE)

  SHOW_VARIABLE(KLU_INCLUDE_DIR PATH "KLU include directory"
    "${KLU_INCLUDE_DIR}")
  SHOW_VARIABLE(KLU_LIBRARY_DIR PATH
    "Klu library directory" "${KLU_LIBRARY_DIR}")

  INCLUDE(SundialsKLU)

  IF(KLU_FOUND)
    # sundials_config.h symbol
    SET(SUNDIALS_KLU TRUE)
    INCLUDE_DIRECTORIES(${KLU_INCLUDE_DIR})
  ENDIF(KLU_FOUND)

  IF(KLU_LIBRARIES AND NOT KLU_FOUND)
    PRINT_WARNING("KLU not functional - support will not be provided"
                  "Double check spelling of include path and specified libraries (search is case sensitive)")
  ENDIF(KLU_LIBRARIES AND NOT KLU_FOUND)

ELSE()

  HIDE_VARIABLE(KLU_LIBRARY_DIR)
  HIDE_VARIABLE(KLU_INCLUDE_DIR)
  SET (KLU_DISABLED TRUE CACHE INTERNAL "GUI - return when first set")

ENDIF(KLU_ENABLE)

# ---------------------------------------------------------------
# Find (and test) the hypre libraries
# ---------------------------------------------------------------

# >>>>>>> NOTE: Need to add check for hypre precision and integer type

IF(HYPRE_ENABLE)
  SHOW_VARIABLE(HYPRE_INCLUDE_DIR PATH "HYPRE include directory"
    "${HYPRE_INCLUDE_DIR}")
  SHOW_VARIABLE(HYPRE_LIBRARY_DIR PATH
    "HYPRE library directory" "${HYPRE_LIBRARY_DIR}")

  INCLUDE(SundialsHypre)

  IF(HYPRE_FOUND)
    # sundials_config.h symbol
    SET(SUNDIALS_HYPRE TRUE)
    INCLUDE_DIRECTORIES(${HYPRE_INCLUDE_DIR})
  ENDIF(HYPRE_FOUND)

  IF(HYPRE_LIBRARIES AND NOT HYPRE_FOUND)
    PRINT_WARNING("HYPRE not functional - support will not be provided"
                  "Found hypre library, test code does not work")
  ENDIF(HYPRE_LIBRARIES AND NOT HYPRE_FOUND)

ELSE()

  HIDE_VARIABLE(HYPRE_INCLUDE_DIR)
  HIDE_VARIABLE(HYPRE_LIBRARY_DIR)
  SET (HYPRE_DISABLED TRUE CACHE INTERNAL "GUI - return when first set")

ENDIF()

# ---------------------------------------------------------------
# Find (and test) the PETSc libraries
# ---------------------------------------------------------------

# >>>>>>> NOTE: Need to add check for PETSc precision and integer type

IF(PETSC_ENABLE)
  SHOW_VARIABLE(PETSC_INCLUDE_DIR PATH "PETSc include directory"
    "${PETSC_INCLUDE_DIR}")
  SHOW_VARIABLE(PETSC_LIBRARY_DIR PATH
    "PETSc library directory" "${PETSC_LIBRARY_DIR}")

  INCLUDE(SundialsPETSc)

  IF(PETSC_FOUND)
    # sundials_config.h symbol
    SET(SUNDIALS_PETSC TRUE)
    INCLUDE_DIRECTORIES(${PETSC_INCLUDE_DIR})
  ENDIF(PETSC_FOUND)

  IF(PETSC_LIBRARIES AND NOT PETSC_FOUND)
    PRINT_WARNING("PETSC not functional - support will not be provided"
                  "Double check spelling specified libraries (search is case sensitive)")
  ENDIF(PETSC_LIBRARIES AND NOT PETSC_FOUND)

ELSE()

  HIDE_VARIABLE(PETSC_LIBRARY_DIR)
  HIDE_VARIABLE(PETSC_INCLUDE_DIR)
  SET (PETSC_DISABLED TRUE CACHE INTERNAL "GUI - return when first set")

ENDIF()

# -------------------------------------------------------------
# Find Trilinos
# -------------------------------------------------------------

if(Trilinos_ENABLE)
  include(SundialsTrilinos)
  if(NOT Trilinos_FUNCTIONAL)
    PRINT_WARNING("Trilinos not functional" "Verify the path to Trilinos and check the Trilinos installation")
  endif()
endif(Trilinos_ENABLE)


# ===============================================================
# At this point all the configuration options are set.
# ===============================================================

# ---------------------------------------------------------------
# Configure the header file sundials_config.h
# ---------------------------------------------------------------

# All required substitution variables should be available at this point.
# Generate the header file and place it in the binary dir.
CONFIGURE_FILE(
  ${PROJECT_SOURCE_DIR}/include/sundials/sundials_config.in
  ${PROJECT_BINARY_DIR}/include/sundials/sundials_config.h
  )
CONFIGURE_FILE(
  ${PROJECT_SOURCE_DIR}/include/sundials/sundials_fconfig.in
  ${PROJECT_BINARY_DIR}/include/sundials/sundials_fconfig.h
  )

# Add the include directory in the source tree and the one in
# the binary tree (for the header file sundials_config.h)
INCLUDE_DIRECTORIES(${PROJECT_SOURCE_DIR}/include ${PROJECT_BINARY_DIR}/include)

# ---------------------------------------------------------------
# Enable testing and add source and example files to the build.
# ---------------------------------------------------------------

# Enable testing
IF(EXAMPLES_ENABLED)
  INCLUDE(SundialsTesting)
ENDIF()

<<<<<<< HEAD
  # enable regression testing with 'make test'
  IF(TESTRUNNER)
    INCLUDE(CTest)

    if(MEMORYCHECK_COMMAND)

      # create test_memcheck target to run tests with valgrind
      ADD_CUSTOM_TARGET(test_memcheck)

      # create directory for test_memcheck output
      SET(TEST_MEMCHECK_DIR ${PROJECT_BINARY_DIR}/Testing/test_memcheck)

      IF(NOT EXISTS ${TEST_MEMCHECK_DIR})
        FILE(MAKE_DIRECTORY ${TEST_MEMCHECK_DIR})
      ENDIF()

    endif()

  ENDIF()
=======
# Add selected packages and modules to the build
ADD_SUBDIRECTORY(src)
>>>>>>> 25a0d966

# Add selected examples to the build
IF(EXAMPLES_ENABLED)
  ADD_SUBDIRECTORY(examples)
ENDIF()

# ---------------------------------------------------------------
# Install configuration header files and license file
# ---------------------------------------------------------------

# install configured header file
INSTALL(
  FILES ${PROJECT_BINARY_DIR}/include/sundials/sundials_config.h
  DESTINATION include/sundials
  )

# install configured header file for Fortran 90
INSTALL(
  FILES ${PROJECT_BINARY_DIR}/include/sundials/sundials_fconfig.h
  DESTINATION include/sundials
  )

# install shared Fortran 2003 modules
IF(F2003_INTERFACE_ENABLE)
  # While the .mod files get generated for static and shared
  # libraries, they are identical. So only install one set
  # of the .mod files.
  IF(BUILD_STATIC_LIBS)
    INSTALL(
      DIRECTORY ${CMAKE_Fortran_MODULE_DIRECTORY}_STATIC/
      DESTINATION ${Fortran_INSTALL_MODDIR}
      )
  ELSE()
    INSTALL(
      DIRECTORY ${CMAKE_Fortran_MODULE_DIRECTORY}_SHARED/
      DESTINATION ${Fortran_INSTALL_MODDIR}
      )
  ENDIF()
ENDIF()

# install license and notice files
INSTALL(
  FILES ${PROJECT_SOURCE_DIR}/LICENSE
  DESTINATION include/sundials
  )
INSTALL(
  FILES ${PROJECT_SOURCE_DIR}/NOTICE
  DESTINATION include/sundials
  )
<|MERGE_RESOLUTION|>--- conflicted
+++ resolved
@@ -1123,30 +1123,8 @@
   INCLUDE(SundialsTesting)
 ENDIF()
 
-<<<<<<< HEAD
-  # enable regression testing with 'make test'
-  IF(TESTRUNNER)
-    INCLUDE(CTest)
-
-    if(MEMORYCHECK_COMMAND)
-
-      # create test_memcheck target to run tests with valgrind
-      ADD_CUSTOM_TARGET(test_memcheck)
-
-      # create directory for test_memcheck output
-      SET(TEST_MEMCHECK_DIR ${PROJECT_BINARY_DIR}/Testing/test_memcheck)
-
-      IF(NOT EXISTS ${TEST_MEMCHECK_DIR})
-        FILE(MAKE_DIRECTORY ${TEST_MEMCHECK_DIR})
-      ENDIF()
-
-    endif()
-
-  ENDIF()
-=======
 # Add selected packages and modules to the build
 ADD_SUBDIRECTORY(src)
->>>>>>> 25a0d966
 
 # Add selected examples to the build
 IF(EXAMPLES_ENABLED)
