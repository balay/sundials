/*---------------------------------------------------------------
 * Programmer(s): Daniel R. Reynolds @ SMU
 *---------------------------------------------------------------
 * SUNDIALS Copyright Start
 * Copyright (c) 2002-2023, Lawrence Livermore National Security
 * and Southern Methodist University.
 * All rights reserved.
 *
 * See the top-level LICENSE and NOTICE files for details.
 *
 * SPDX-License-Identifier: BSD-3-Clause
 * SUNDIALS Copyright End
 *---------------------------------------------------------------
 * Implementation header file for the main ARKODE integrator.
 *--------------------------------------------------------------*/

#ifndef _ARKODE_IMPL_H
#define _ARKODE_IMPL_H

#include <stdarg.h>

#include <arkode/arkode.h>
#include <arkode/arkode_butcher.h>
#include <arkode/arkode_butcher_dirk.h>
#include <arkode/arkode_butcher_erk.h>
#include <sundials/sundials_context.h>
#include <sundials/sundials_linearsolver.h>
#include <sundials/sundials_adaptcontroller.h>

#include "arkode_types_impl.h"
#include "arkode_adapt_impl.h"
#include "arkode_relaxation_impl.h"
#include "arkode_root_impl.h"
#include "sundials_context_impl.h"
#include "sundials_logger_impl.h"

#ifdef __cplusplus  /* wrapper to enable C++ usage */
extern "C" {
#endif

#if defined(SUNDIALS_EXTENDED_PRECISION)
#define RSYM  ".32Lg"
#define RSYMW "41.32Lg"
#else
#define RSYM  ".16g"
#define RSYMW "23.16g"
#endif

/*===============================================================
  SHORTCUTS
  ===============================================================*/

#define ARK_PROFILER ark_mem->sunctx->profiler
#define ARK_LOGGER ark_mem->sunctx->logger

/*===============================================================
  MACROS
  ===============================================================*/

/* TODO(DJG): replace with signbit when C99+ is required */
#define DIFFERENT_SIGN(a,b) ( ( (a) < 0 && (b) > 0 ) || ( (a) > 0 && (b) < 0 ) )
#define SAME_SIGN(a,b) ( ( (a) > 0 && (b) > 0 ) || ( (a) < 0 && (b) < 0 ) )

/*===============================================================
  ARKODE Private Constants
  ===============================================================*/

/* Basic ARKODE defaults */
#define Q_DEFAULT        4      /* method order                       */
#define MXSTEP_DEFAULT   500    /* max steps between returns          */
#define MAXNEF           7      /* max number of error failures       */
#define MAXNCF           10     /* max number of convergence failures */
#define MAXCONSTRFAILS   10     /* max number of constraint failures  */
#define MXHNIL           10     /* max number of t+h==h warnings      */

/* Numeric constants */
#define ZERO   SUN_RCONST(0.0)      /* real 0.0     */
#define TINY   SUN_RCONST(1.0e-10)  /* small number */
#define TENTH  SUN_RCONST(0.1)      /* real 0.1     */
#define HALF   SUN_RCONST(0.5)      /* real 0.5     */
#define ONE    SUN_RCONST(1.0)      /* real 1.0     */
#define TWO    SUN_RCONST(2.0)      /* real 2.0     */
#define THREE  SUN_RCONST(3.0)      /* real 3.0     */
#define FOUR   SUN_RCONST(4.0)      /* real 4.0     */
#define FIVE   SUN_RCONST(5.0)      /* real 5.0     */

/* Control constants for tolerances */
#define ARK_SS  0
#define ARK_SV  1
#define ARK_WF  2


/*===============================================================
  ARKODE Routine-Specific Constants
  ===============================================================*/

/*---------------------------------------------------------------
  Initialization types
  ---------------------------------------------------------------*/
#define FIRST_INIT   0  /* first step (re-)initialization */
#define RESET_INIT   1  /* reset initialization           */
#define RESIZE_INIT  2  /* resize initialization          */

/*---------------------------------------------------------------
  Control constants for lower-level time-stepping functions
  ---------------------------------------------------------------*/
#define PREDICT_AGAIN    +3
#define CONV_FAIL        +4
#define TRY_AGAIN        +5
#define FIRST_CALL       +6
#define PREV_CONV_FAIL   +7
#define PREV_ERR_FAIL    +8
#define RHSFUNC_RECVR    +9
#define CONSTR_RECVR     +10

/*---------------------------------------------------------------
  Return values for lower-level rootfinding functions
  ---------------------------------------------------------------*/
#define RTFOUND          +1
#define CLOSERT          +3


/*---------------------------------------------------------------
  Algorithmic constants
  ---------------------------------------------------------------
  ARKodeGetDky and arkStep:  FUZZ_FACTOR

  arkHin:  H0_LBFACTOR, H0_UBFACTOR, H0_BIAS and H0_ITERS

  time comparison factors:
     ONEPSM      safety factor for floating point comparisons
     ONEMSM      safety factor for floating point comparisons
  ---------------------------------------------------------------*/
#define FUZZ_FACTOR SUN_RCONST(100.0)

#define H0_LBFACTOR SUN_RCONST(100.0)
#define H0_UBFACTOR SUN_RCONST(0.1)
#define H0_BIAS     HALF
#define H0_ITERS    4

#define ONEPSM      SUN_RCONST(1.000001)
#define ONEMSM      SUN_RCONST(0.999999)


/*===============================================================
  ARKODE Interface function definitions
  ===============================================================*/

/* NOTE: documentation for the purpose of these functions is
   located at the end of this file */

/* linear solver interface functions */
typedef int (*ARKLinsolInitFn)(void* arkode_mem);
typedef int (*ARKLinsolSetupFn)(void* arkode_mem, int convfail,
                                sunrealtype tpred, N_Vector ypred,
                                N_Vector fpred,
                                sunbooleantype *jcurPtr,
                                N_Vector vtemp1,
                                N_Vector vtemp2, N_Vector vtemp3);
typedef int (*ARKLinsolSolveFn)(void* arkode_mem, N_Vector b,
                                sunrealtype tcur, N_Vector ycur,
                                N_Vector fcur, sunrealtype client_tol,
                                int mnewt);
typedef int (*ARKLinsolFreeFn)(void* arkode_mem);

/* mass-matrix solver interface functions */
typedef int (*ARKMassInitFn)(void *arkode_mem);
typedef int (*ARKMassSetupFn)(void *arkode_mem, sunrealtype t,
                              N_Vector vtemp1, N_Vector vtemp2,
                              N_Vector vtemp3);
typedef int (*ARKMassMultFn)(void *arkode_mem, N_Vector v,
                             N_Vector Mv);
typedef int (*ARKMassSolveFn)(void *arkode_mem, N_Vector b,
                              sunrealtype client_tol);
typedef int (*ARKMassFreeFn)(void *arkode_mem);

/* time stepper interface functions */
typedef int (*ARKTimestepInitFn)(void* arkode_mem, int init_type);
typedef int (*ARKTimestepAttachLinsolFn)(void* arkode_mem,
                                         ARKLinsolInitFn linit,
                                         ARKLinsolSetupFn lsetup,
                                         ARKLinsolSolveFn lsolve,
                                         ARKLinsolFreeFn lfree,
                                         SUNLinearSolver_Type lsolve_type,
                                         void *lmem);
typedef int (*ARKTimestepAttachMasssolFn)(void* arkode_mem,
                                          ARKMassInitFn minit,
                                          ARKMassSetupFn msetup,
                                          ARKMassMultFn mmult,
                                          ARKMassSolveFn msolve,
                                          ARKMassFreeFn mfree,
                                          sunbooleantype time_dep,
                                          SUNLinearSolver_Type msolve_type,
                                          void *mass_mem);
typedef void (*ARKTimestepDisableLSetup)(void* arkode_mem);
typedef void (*ARKTimestepDisableMSetup)(void* arkode_mem);
typedef void* (*ARKTimestepGetLinMemFn)(void* arkode_mem);
typedef void* (*ARKTimestepGetMassMemFn)(void* arkode_mem);
typedef ARKRhsFn (*ARKTimestepGetImplicitRHSFn)(void* arkode_mem);
typedef int (*ARKTimestepGetGammasFn)(void* arkode_mem,
                                      sunrealtype *gamma,
                                      sunrealtype *gamrat,
                                      sunbooleantype **jcur,
                                      sunbooleantype *dgamma_fail);
typedef int (*ARKTimestepFullRHSFn)(void* arkode_mem, sunrealtype t,
                                    N_Vector y, N_Vector f, int mode);
typedef int (*ARKTimestepStepFn)(void* arkode_mem, sunrealtype *dsm,
                                 int *nflag);


/*===============================================================
  ARKODE interpolation module definition
  ===============================================================*/

/* Forward reference for pointer to ARKInterp_Ops object */
typedef struct _generic_ARKInterpOps *ARKInterpOps;

/* Forward reference for pointer to ARKInterp object */
typedef struct _generic_ARKInterp *ARKInterp;

/* Structure containing function pointers to interpolation operations  */
struct _generic_ARKInterpOps {
  int (*resize)(void* arkode_mem, ARKInterp interp,
                ARKVecResizeFn resize, void *resize_data,
                sunindextype lrw_diff, sunindextype liw_diff,
                N_Vector tmpl);
  void (*free)(void* arkode_mem, ARKInterp interp);
  void (*print)(ARKInterp interp, FILE *outfile);
  int (*setdegree)(void *arkode_mem, ARKInterp interp, int degree);
  int (*init)(void* arkode_mem, ARKInterp interp, sunrealtype tnew);
  int (*update)(void* arkode_mem, ARKInterp interp, sunrealtype tnew);
  int (*evaluate)(void* arkode_mem, ARKInterp interp,
                  sunrealtype tau, int d, int order, N_Vector yout);
};

/* An interpolation module consists of an implementation-dependent 'content'
   structure, and a pointer to a structure of implementation-dependent operations. */
struct _generic_ARKInterp {
  void *content;
  ARKInterpOps ops;
};

/* ARKInterp module functions */
int arkInterpResize(void* arkode_mem, ARKInterp interp,
                    ARKVecResizeFn resize, void *resize_data,
                    sunindextype lrw_diff, sunindextype liw_diff,
                    N_Vector tmpl);
void arkInterpFree(void* arkode_mem, ARKInterp interp);
void arkInterpPrintMem(ARKInterp interp, FILE *outfile);
int arkInterpSetDegree(void *arkode_mem, ARKInterp interp, int degree);
int arkInterpInit(void* arkode_mem, ARKInterp interp, sunrealtype tnew);
int arkInterpUpdate(void* arkode_mem, ARKInterp interp, sunrealtype tnew);
int arkInterpEvaluate(void* arkode_mem, ARKInterp interp,
                      sunrealtype tau, int d, int order, N_Vector yout);


/*===============================================================
  ARKODE data structures
  ===============================================================*/

/*---------------------------------------------------------------
  Types : struct ARKodeMassMemRec, ARKodeMassMem
  ---------------------------------------------------------------
  The type ARKodeMassMem is type pointer to struct
  ARKodeMassMemRec.  This structure contains data pertaining to
  the use of a non-identity mass matrix.
  ---------------------------------------------------------------*/
typedef struct ARKodeMassMemRec {

  /* mass matrix linear solver interface function pointers */
  ARKMassInitFn   minit;
  ARKMassSetupFn  msetup;
  ARKMassMultFn   mmult;
  ARKMassSolveFn  msolve;
  ARKMassFreeFn   mfree;
  void*           sol_mem;     /* mass matrix solver interface data */
  int             msolve_type; /* mass matrix interface type:
                                  0=iterative; 1=direct; 2=custom */

} *ARKodeMassMem;


/*---------------------------------------------------------------
  Types : struct ARKodeMemRec, ARKodeMem
  ---------------------------------------------------------------
  The type ARKodeMem is type pointer to struct ARKodeMemRec.
  This structure contains fields to keep track of problem state.
  ---------------------------------------------------------------*/
struct ARKodeMemRec
{
  SUNContext sunctx;

  sunrealtype uround;             /* machine unit roundoff */

  /* Problem specification data */
  void        *user_data;      /* user ptr passed to supplied functions */
  int          itol;           /* itol = ARK_SS (scalar, default),
                                         ARK_SV (vector),
                                         ARK_WF (user weight function)  */
  int          ritol;          /* itol = ARK_SS (scalar, default),
                                         ARK_SV (vector),
                                         ARK_WF (user weight function)  */
  sunrealtype     reltol;         /* relative tolerance                    */
  sunrealtype     Sabstol;        /* scalar absolute solution tolerance    */
  N_Vector     Vabstol;        /* vector absolute solution tolerance    */
  sunbooleantype  atolmin0;       /* flag indicating that min(abstol) = 0  */
  sunrealtype     SRabstol;       /* scalar absolute residual tolerance    */
  N_Vector     VRabstol;       /* vector absolute residual tolerance    */
  sunbooleantype  Ratolmin0;      /* flag indicating that min(Rabstol) = 0 */
  sunbooleantype  user_efun;      /* SUNTRUE if user sets efun             */
  ARKEwtFn     efun;           /* function to set ewt                   */
  void        *e_data;         /* user pointer passed to efun           */
  sunbooleantype  user_rfun;      /* SUNTRUE if user sets rfun             */
  ARKRwtFn     rfun;           /* function to set rwt                   */
  void        *r_data;         /* user pointer passed to rfun           */
  sunbooleantype  constraintsSet; /* check inequality constraints          */

  /* Time stepper module */
  ARKTimestepAttachLinsolFn   step_attachlinsol;
  ARKTimestepAttachMasssolFn  step_attachmasssol;
  ARKTimestepDisableLSetup    step_disablelsetup;
  ARKTimestepDisableMSetup    step_disablemsetup;
  ARKTimestepGetLinMemFn      step_getlinmem;
  ARKTimestepGetMassMemFn     step_getmassmem;
  ARKTimestepGetImplicitRHSFn step_getimplicitrhs;
  ARKMassMultFn               step_mmult;
  ARKTimestepGetGammasFn      step_getgammas;
  ARKTimestepInitFn           step_init;
  ARKTimestepFullRHSFn        step_fullrhs;
  ARKTimestepStepFn           step;
  void                       *step_mem;

  /* N_Vector storage */
<<<<<<< HEAD
  N_Vector ewt;           /* error weight vector                             */
  N_Vector rwt;           /* residual weight vector                          */
  sunbooleantype rwt_is_ewt; /* SUNTRUE if rwt is a pointer to ewt              */
  N_Vector ycur;          /* pointer to user-provided solution memory; used
                             as evolving solution by the timestepper modules */
  N_Vector yn;            /* solution from the last successful step          */
  N_Vector fn;            /* full IVP right-hand side from last step         */
  N_Vector tempv1;        /* temporary storage vectors (for local use and by */
  N_Vector tempv2;        /* time-stepping modules)                          */
=======
  N_Vector ewt;                 /* error weight vector                        */
  N_Vector rwt;                 /* residual weight vector                     */
  booleantype rwt_is_ewt;       /* SUNTRUE if rwt is a pointer to ewt         */
  N_Vector ycur;                /* pointer to user-provided solution memory;
                                   used as evolving solution by the time stepper
                                   modules */
  N_Vector yn;                  /* solution from the last successful step     */
  N_Vector fn;                  /* full IVP right-hand side from last step    */
  sunbooleantype fn_is_current; /* SUNTRUE if fn has been evaluated at yn     */
  N_Vector tempv1;              /* temporary storage vectors (for local use   */
  N_Vector tempv2;              /* and by time-stepping modules)              */
>>>>>>> 40f5135c
  N_Vector tempv3;
  N_Vector tempv4;

  N_Vector constraints;   /* vector of inequality constraint options         */

  /* Temporal interpolation module */
  ARKInterp interp;
  int interp_type;

  /* Tstop information */
  sunbooleantype tstopset;
  sunbooleantype tstopinterp;
  sunrealtype    tstop;

  /* Time step data */
  sunrealtype hin;                /* initial step size                        */
  sunrealtype h;                  /* current step size                        */
  sunrealtype hmin;               /* |h| >= hmin                              */
  sunrealtype hmax_inv;           /* |h| <= 1/hmax_inv                        */
  sunrealtype hprime;             /* next actual step size to be used         */
  sunrealtype next_h;             /* next dynamical step size (only used in
                                  getCurrentStep); note that this could
                                  overtake tstop */
  sunrealtype eta;                /* eta = hprime / h                         */
  sunrealtype tcur;               /* current internal value of t
                                  (changes with each stage)                */
  sunrealtype tretlast;           /* value of tret last returned by ARKODE    */
  sunbooleantype fixedstep;       /* flag to disable temporal adaptivity      */
  ARKodeHAdaptMem hadapt_mem;  /* time step adaptivity structure           */


  /* Limits and various solver parameters */
  long int mxstep;         /* max number of internal steps for one user call */
  int      mxhnil;         /* max number of warning messages issued to the
                              user that t+h == t for the next internal step  */
  int      maxconstrfails; /* max number of constraint check failures        */
  int      maxnef;         /* max error test fails in one step               */
  int      maxncf;         /* max num alg. solver conv. fails in one step    */

  /* Counters */
  long int nst_attempts;  /* number of attempted steps                  */
  long int nst;           /* number of internal steps taken             */
  int      nhnil;         /* number of messages issued to the user that
                             t+h == t for the next iternal step         */
  long int ncfn;          /* num corrector convergence failures         */
  long int netf;          /* num error test failures                    */
  long int nconstrfails;  /* number of constraint failures              */

<<<<<<< HEAD
  /* Diagnostic output */
  sunbooleantype report;   /* flag to enable/disable diagnostic output    */
  FILE       *diagfp;   /* diagnostic outputs are sent to diagfp   */

=======
>>>>>>> 40f5135c
  /* Space requirements for ARKODE */
  sunindextype lrw1;        /* no. of sunrealtype words in 1 N_Vector          */
  sunindextype liw1;        /* no. of integer words in 1 N_Vector           */
  long int lrw;             /* no. of sunrealtype words in ARKODE work vectors */
  long int liw;             /* no. of integer words in ARKODE work vectors  */

  /* Saved Values */
  sunrealtype    h0u;          /* actual initial stepsize                     */
  sunrealtype    tn;           /* time of last successful step                */
  sunrealtype    terr;         /* error in tn for compensated sums            */
  sunrealtype    hold;         /* last successful h value used                */
  sunrealtype    tolsf;        /* tolerance scale factor (suggestion to user) */
  sunbooleantype VabstolMallocDone;
  sunbooleantype VRabstolMallocDone;
  sunbooleantype MallocDone;
  sunbooleantype initsetup;    /* denotes a call to InitialSetup is needed   */
  int         init_type;    /* initialization type (see constants above)  */
<<<<<<< HEAD
  sunbooleantype firststage;   /* denotes first stage in simulation          */
  sunbooleantype initialized;  /* denotes arkInitialSetup has been done      */
  sunbooleantype call_fullrhs; /* denotes fn needs updating after each step  */
=======
  booleantype firststage;   /* denotes first stage in simulation          */
  booleantype initialized;  /* denotes arkInitialSetup has been done      */
  booleantype call_fullrhs; /* denotes the full RHS fn will be called     */
>>>>>>> 40f5135c

  /* Error handler function and error ouput file */
  ARKErrHandlerFn ehfun;    /* error messages are handled by ehfun        */
  void           *eh_data;  /* data pointer passed to ehfun               */
  FILE           *errfp;    /* ARKODE error messages are sent to errfp    */

  /* Rootfinding Data */
  ARKodeRootMem root_mem;          /* root-finding structure */

  /* Relaxation Data */
  sunbooleantype relax_enabled;    /* is relaxation enabled?    */
  ARKodeRelaxMem relax_mem;        /* relaxation data structure */

  /* User-supplied step solution post-processing function */
  ARKPostProcessFn ProcessStep;
  void*                ps_data; /* pointer to user_data */

  /* User-supplied stage solution post-processing function */
  ARKPostProcessFn ProcessStage;

  sunbooleantype use_compensated_sums;

  /* XBraid interface variables */
  sunbooleantype force_pass;  /* when true the step attempt loop will ignore the
                              return value (kflag) from arkCheckTemporalError
                              and set kflag = ARK_SUCCESS to force the step
                              attempt to always pass (if a solver failure did
                              not occur before the error test). */
  int         last_kflag;  /* last value of the return flag (kflag) from a call
                              to arkCheckTemporalError. This is only set when
                              force_pass is true and is used by the XBraid
                              interface to determine if a time step passed or
                              failed the time step error test.  */
};



/*===============================================================
  Interface To Linear Solvers
  ===============================================================*/

/*---------------------------------------------------------------
  Communication between ARKODE and a ARKODE Linear Solver
  -----------------------------------------------------------------
  convfail (input to lsetup)

  ARK_NO_FAILURES : Either this is the first lsetup call for
                    this step, or the local error test failed on
                    the previous attempt at this step (but the
                    Newton iteration converged).

  ARK_FAIL_BAD_J  : This value is passed to lsetup if

                   (a) The previous Newton corrector iteration
                       did not converge and the linear solver's
                       setup routine indicated that its Jacobian-
                       related data is not current
                or
                   (b) During the previous Newton corrector
                       iteration, the linear solver's solve
                       routine failed in a recoverable manner
                       and the linear solver's setup routine
                       indicated that its Jacobian-related data
                       is not current.

  ARK_FAIL_OTHER  : During the current internal step try, the
                    previous Newton iteration failed to converge
                    even though the linear solver was using
                    current Jacobian-related data.
  --------------------------------------------------------------*/

/* Constants for convfail (input to lsetup) */
#define ARK_NO_FAILURES 0
#define ARK_FAIL_BAD_J  1
#define ARK_FAIL_OTHER  2

/*---------------------------------------------------------------
  ARKLinsolInitFn
  ---------------------------------------------------------------
  This function should complete initializations for a specific
  ARKODE linear solver interface, such as counters and statistics.
  This should return 0 if it has successfully initialized the
  ARKODE linear solver interface and a negative value otherwise.
  If an error does occur, an appropriate message should be sent
  to the error handler function.
  ---------------------------------------------------------------*/

/*---------------------------------------------------------------
  ARKLinsolSetupFn
  ---------------------------------------------------------------
  This function should prepare the linear solver interface for
  subsequent calls to the ARKLinsolSolveFn routine. It may
  recompute Jacobian-related data is it deems necessary. Its
  parameters are as follows:

  arkode_mem - void* problem memory pointer of type ARKodeMem. See
           the typedef earlier in this file.

  convfail - a flag to indicate any problem that occurred during
             the solution of the nonlinear equation on the
             current time step for which the linear solver is
             being used. This flag can be used to help decide
             whether the Jacobian data kept by a ARKODE linear
             solver needs to be updated or not.
             Its possible values have been documented above.

  tpred - the time for the current ARKODE internal step.

  ypred - the predicted y vector for the current ARKODE internal
          step.

  fpred - f(tpred, ypred).

  jcurPtr - a pointer to a boolean to be filled in by lsetup.
            The function should set *jcurPtr=SUNTRUE if its Jacobian
            data is current after the call and should set
            *jcurPtr=SUNFALSE if its Jacobian data is not current.
            Note: If lsetup calls for re-evaluation of
            Jacobian data (based on convfail and ARKODE state
            data), it should return *jcurPtr=SUNTRUE always;
            otherwise an infinite loop can result.

  vtemp1 - temporary N_Vector provided for use by lsetup.

  vtemp3 - temporary N_Vector provided for use by lsetup.

  vtemp3 - temporary N_Vector provided for use by lsetup.

  This routine should return 0 if successful, a positive value
  for a recoverable error, and a negative value for an
  unrecoverable error.
  ---------------------------------------------------------------*/

/*---------------------------------------------------------------
  ARKLinsolSolveFn
  ---------------------------------------------------------------
  This routine must solve the linear equation P x = b, where
  P is some approximation to (M - gamma J), M is the system mass
  matrix, J = (df/dy)(tcur,ycur), and the RHS vector b is input. The
  N-vector ycur contains the solver's current approximation to
  y(tcur) and the vector fcur contains the N_Vector f(tcur,ycur).
  The input client_tol contains the desired accuracy (in the wrms
  norm) of the routine calling the solver; the ARKDLS solver
  ignores this value and the ARKSPILS solver tightens it by the
  factor eplifac.  The input mnewt is the current nonlinear
  iteration index (ignored by ARKDLS, used by ARKSPILS).

  Additional vectors that are set within the ARKODE memory
  structure, and that may be of use within an iterative linear
  solver, include:

  ewt - the error weight vector (scaling for solution vector)

  rwt - the residual weight vector (scaling for rhs vector)

  The solution is to be returned in the vector b.  This should
  return a positive value for a recoverable error and a
  negative value for an unrecoverable error. Success is
  indicated by a 0 return value.
  ---------------------------------------------------------------*/

/*---------------------------------------------------------------
  ARKLinsolFreeFn
  ---------------------------------------------------------------
  This should free up any memory allocated by the linear solver
  interface. This routine is called once a problem has been
  completed and the linear solver is no longer needed.  It should
  return 0 upon success, or a nonzero on failure.
  ---------------------------------------------------------------*/



/*---------------------------------------------------------------
  ARKMassInitFn
  ---------------------------------------------------------------
  This function should complete initializations for a specific
  mass matrix linear solver interface, such as counters and
  statistics. A function of this type should return 0 if it
  has successfully initialized the mass matrix linear solver and
  a negative value otherwise.  If an error does occur, an
  appropriate message should be sent to the error handler function.
  ---------------------------------------------------------------*/

/*---------------------------------------------------------------
  ARKMassSetupFn
  ---------------------------------------------------------------
  This should prepare the mass matrix solver interface for
  subsequent calls to the ARKMassMultFn and ARKMassSolveFn
  routines. It may recompute mass matrix related data is it deems
  necessary. Its parameters are as follows:

  arkode_mem - void* problem memory pointer of type ARKodeMem. See
           the typedef earlier in this file.
  t - the 'time' at which to setup the mass matrix
  vtemp1, vtemp2, vtemp3 - temporary N_Vectors

  This routine should return 0 if successful, and a negative
  value for an unrecoverable error.
  ---------------------------------------------------------------*/

/*---------------------------------------------------------------
  ARKMassMultFn
  ---------------------------------------------------------------
  This must compute the matrix-vector product, z = M*v, where M is
  the system mass matrix the vector v is input, and the vector z
  is output. The mmult routine returns a positive value for a
  recoverable error and a negative value for an unrecoverable
  error. Success is indicated by a 0 return value.
  ---------------------------------------------------------------*/

/*---------------------------------------------------------------
  ARKMassSolveFn
  ---------------------------------------------------------------
  This must solve the linear equation M x = b, where M is the
  system mass matrix, and the RHS vector b is input. The
  sunrealtype client_tol contains the desired accuracy (in the wrms
  norm) of the routine calling the solver; the ARKDLS solver
  ignore this value and the ARKSPILS solver tightens it by the
  factor eplifac.  The solution is to be returned in the vector b.

  Additional vectors that are set within the ARKODE memory
  structure, and that may be of use within an iterative linear
  solver, include:

  ewt - the error weight vector (scaling for solution vector)

  rwt - the residual weight vector (scaling for rhs vector)

  This routine should return a positive value for a recoverable
  error and a negative value for an unrecoverable error. Success
  is indicated by a 0 return value.
  ---------------------------------------------------------------*/

/*---------------------------------------------------------------
  ARKMassFreeFn
  ---------------------------------------------------------------
  This should free up any memory allocated by the mass matrix
  solver interface. This routine is called once a problem has been
  completed and the solver is no longer needed.  It should return
  0 upon success, or a nonzero on failure.
  ---------------------------------------------------------------*/




/*===============================================================
  Interface to Time Steppers
  ===============================================================*/

/*---------------------------------------------------------------
  ARKTimestepAttachLinsolFn
  ---------------------------------------------------------------
  This routine should attach the various set of system linear
  solver interface routines, linear solver interface data
  structure, and system linear solver type to the ARKODE time
  stepping module pointed to in ark_mem->step_mem.  This will
  be called by the ARKODE linear solver interface.

  This routine should return 0 if it has successfully attached
  these items and a negative value otherwise.  If an error does
  occur, an appropriate message should be sent to the ARKODE
  error handler function.
  ---------------------------------------------------------------*/

/*---------------------------------------------------------------
  ARKTimestepAttachMasssolFn
  ---------------------------------------------------------------
  This routine should attach the various set of mass matrix
  linear solver interface routines, data structure, mass matrix
  type, and solver type to the ARKODE time stepping module
  pointed to in ark_mem->step_mem.  This will be called by the
  ARKODE linear solver interface.

  This routine should return 0 if it has successfully attached
  these items, and a negative value otherwise.  If an error does
  occur, an appropriate message should be sent to the ARKODE
  error handler function.
  ---------------------------------------------------------------*/

/*---------------------------------------------------------------
  ARKTimestepDisableLSetup
  ---------------------------------------------------------------
  This routine should NULLify any ARKLinsolSetupFn function
  pointer stored in the ARKODE time stepping module (initially set
  in a call to ARKTimestepAttachLinsolFn).

  This routine has no return value.
  ---------------------------------------------------------------*/

/*---------------------------------------------------------------
  ARKTimestepDisableMSetup
  ---------------------------------------------------------------
  This routine should NULLify any ARKMassSetupFn function pointer
  stored in the ARKODE time stepping module (initially set in a
  call to ARKTimestepAttachMasssolFn).

  This routine has no return value.
  ---------------------------------------------------------------*/

/*---------------------------------------------------------------
  ARKTimestepGetLinMemFn
  ---------------------------------------------------------------
  This routine should return the linear solver memory structure
  used by the ARKODE time stepping module pointed to in
  ark_mem->step_mem.  This will be called by the ARKODE linear
  solver interface.

  This routine should return NULL if no linear solver memory
  structure is attached.
  ---------------------------------------------------------------*/

/*---------------------------------------------------------------
  ARKTimestepGetMassMemFn
  ---------------------------------------------------------------
  This routine should return the mass matrix linear solver memory
  structure used by the ARKODE time stepping module pointed to in
  ark_mem->step_mem.  This will be called the ARKODE mass matrix
  solver interface.

  This routine should return NULL if no mass matrix solver memory
  structure is attached.
  ---------------------------------------------------------------*/

/*---------------------------------------------------------------
  ARKTimestepGetImplicitRHSFn
  ---------------------------------------------------------------
  This routine should return the implicit RHS function pointer for
  the current nonlinear solve (if there are multiple); it is used
  inside the linear solver interfaces for approximation of
  Jacobian matrix elements and/or matrix-vector products.

  This routine should return NULL if no implicit RHS function is
  active.
  ---------------------------------------------------------------*/

/*---------------------------------------------------------------
  ARKTimestepGetGammasFn
  ---------------------------------------------------------------
  This routine should fill the current value of gamma, the ratio
  of the current gamma value to the gamma value when the
  Jacobian/preconditioner was last updated, a pointer to the
  time step module internal sunbooleantype variable indicating
  whether the preconditioner is current, and a logic value
  indicating whether the gamma value is sufficiently stale
  to cause recomputation of Jacobian/preconditioner data.  Here,
  gamma is the coefficient preceding the RHS Jacobian
  matrix, J, in the full nonlinear system Jacobian,
  A = M - gamma*J.

  The time step module must contain a sunbooleantype variable to
  provide for the boolentype pointer (jcur).  This is only used
  by iterative linear solvers, so could be NULL for time step
  modules that only work with direct linear solvers.  Optionally,
  the value of this parameter could be set to SUNFALSE prior to
  return from the ARKTimestepGetGammasFn to force recalculation
  of preconditioner information.

  The value of the logic flag is used as follows:  if a previous
  Newton iteration failed due to a bad Jacobian/preconditioner,
  and this flag is SUNFALSE, this will trigger recalculation of
  the Jacobian/preconditioner.

  This routine should return 0 if it has successfully attached
  these items, and a negative value otherwise.  If an error does
  occur, an appropriate message should be sent to the ARKODE
  error handler function.
  ---------------------------------------------------------------*/

/*---------------------------------------------------------------
  ARKTimestepInitFn
  ---------------------------------------------------------------
  This routine is called just prior to performing internal time
  steps (after all user "set" routines have been called) from
  within arkInitialSetup. It should complete initializations for
  a specific ARKODE time stepping module, such as verifying
  compatibility of user-specified linear and nonlinear solver
  objects. The input init_type flag indicates if the call is
  for (re-)initializing, resizing, or resetting the problem.

  This routine should return 0 if it has successfully initialized
  the ARKODE time stepper module and a negative value otherwise.
  If an error does occur, an appropriate message should be sent
  to the error handler function.
  ---------------------------------------------------------------*/

/*---------------------------------------------------------------
  ARKTimestepFullRHSFn
  ---------------------------------------------------------------
  This routine must compute the full ODE right-hand side function
  at the inputs (t,y), and store the result in the N_Vector f.
  Depending on the type of stepper, this may be just the single
  ODE RHS function supplied (e.g. ERK, DIRK, IRK), or it may be
  the sum of many ODE RHS functions (e.g. ARK, MRI).  The 'mode'
  indicates where this routine is called:

     ARK_FULLRHS_START -> called at the beginning of a simulation
                          i.e., at (tn, yn) = (t0, y0) or (tR, yR)

     ARK_FULLRHS_END   -> called at the end of a successful step i.e,
                          at (tcur, ycur) or the start of the subsequent
                          step i.e., at (tn, yn) = (tcur, ycur) from
                          the end of the last step

     ARK_FULLRHS_OTHER -> called elsewhere (e.g. for dense output)

  It is recommended that the stepper use the mode information to
  maximize reuse between calls to this function and RHS
  evaluations inside the stepper itself.

  This routine is only required to be supplied to ARKODE if:
  * ARKODE's initial time step selection algorithm is used,
  * the user requests temporal root-finding,
  * the Hermite interpolation module is used, or
  * the user requests the "bootstrap" implicit predictor.
  Note that any stepper can itself require that this routine
  exist for its own internal business (e.g., ERKStep).

  This routine should return 0 if successful, and a negative value
  otherwise.  If an error does occur, an appropriate message
  should be sent to the error handler function.
  ---------------------------------------------------------------*/

/*---------------------------------------------------------------
  ARKTimestepStepFn
  ---------------------------------------------------------------
  This routine serves the primary purpose of any ARKODE
  time-stepping module: it performs a single time step of the
  method (with embedding, if possible).

  It is assumed that this routine uses/modifies general problem
  data directly out of the main ARKodeMem structure, but that all
  method-specific data be stored in the step-module-specific data
  structure.  Relevant items in the ARKodeMem structure for this
  purpose include:
  - tcur -- the current "t" value
  - ycur -- the current "y" value on input; should hold the
    time-evolved solution on output
  - h -- the suggested/maximum "h" value to use; if the step
    eventually completes with a smaller "h" value, then that
    should be stored here
  - tn -- "t" value at end of the last successful step
  - nst -- the counter for overall successful steps
  - user_data -- the (void *) pointer returned to user for
    RHS calls
  - report / diagfp -- if any diagnostic information is
    to be saved to disk, the report flag indicates whether
    this is enabled, and diagfp provides the file pointer
    where this information should be written

  The output variable dsmPtr should contain estimate of the
  weighted local error if an embedding is present; otherwise it
  should be 0.

  The input/output variable nflagPtr is used to gauge convergence
  of any algebraic solvers within the step.  At the start of a new
  time step, this will initially have the value FIRST_CALL.  On
  return from this function, nflagPtr should have a value:
            0 => algebraic solve completed successfully
           >0 => solve did not converge at this step size
                 (but may with a smaller stepsize)
           <0 => solve encountered an unrecoverable failure

  The return value from this routine is:
            0 => step completed successfully
           >0 => step encountered recoverable failure;
                 reduce step and retry (if possible)
           <0 => step encountered unrecoverable failure
  ---------------------------------------------------------------*/


/*===============================================================
  ARKODE PROTOTYPE FUNCTIONS (MAY BE REPLACED BY USER)
  ===============================================================*/

/* Prototype of internal rwtSet function */
int arkRwtSet(N_Vector ycur, N_Vector weight, void *data);

/* Prototype of internal errHandler function */
void arkErrHandler(int error_code, const char *module,
                   const char *function, char *msg, void *data);

/* Prototype of internal explicit stability estimation function */
int arkExpStab(N_Vector y, sunrealtype t, sunrealtype *hstab, void *user_data);

/*===============================================================
  HIGH LEVEL ERROR HANDLER, USED THROUGHOUT ARKODE
  ===============================================================*/

void arkProcessError(ARKodeMem ark_mem, int error_code,
                     const char *module, const char *fname,
                     const char *msgfmt, ...);

/*===============================================================
  ARKODE PRIVATE FUNCTION PROTOTYPES
  ===============================================================*/
#ifdef __GNUC__
#define SUNDIALS_UNUSED __attribute__ ((unused))
#else
#define SUNDIALS_UNUSED
#endif

int arkInit(ARKodeMem ark_mem, sunrealtype t0, N_Vector y0, int init_type);
sunbooleantype arkAllocVec(ARKodeMem ark_mem, N_Vector tmpl, N_Vector *v);
sunbooleantype arkAllocVecArray(int count, N_Vector tmpl, N_Vector **v,
                             sunindextype lrw1, long int *lrw,
                             sunindextype liw1, long int *liw);
void arkFreeVec(ARKodeMem ark_mem, N_Vector *v);
void arkFreeVecArray(int count, N_Vector **v,
                     sunindextype lrw1, long int *lrw,
                     sunindextype liw1, long int *liw);
sunbooleantype arkResizeVec(ARKodeMem ark_mem,
                         ARKVecResizeFn resize,
                         void *resize_data,
                         sunindextype lrw_diff,
                         sunindextype liw_diff,
                         N_Vector tmpl,
                         N_Vector *v);
sunbooleantype arkResizeVecArray(ARKVecResizeFn resize, void *resize_data,
                              int count, N_Vector tmpl, N_Vector **v,
                              sunindextype lrw_diff, long int *lrw,
                              sunindextype liw_diff, long int *liw);
void arkPrintMem(ARKodeMem ark_mem, FILE *outfile);
sunbooleantype arkCheckTimestepper(ARKodeMem ark_mem);
sunbooleantype arkCheckNvector(N_Vector tmpl);
sunbooleantype arkAllocVectors(ARKodeMem ark_mem,
                            N_Vector tmpl);
sunbooleantype arkResizeVectors(ARKodeMem ark_mem,
                             ARKVecResizeFn resize,
                             void *resize_data,
                             sunindextype lrw_diff,
                             sunindextype liw_diff,
                             N_Vector tmpl);
void arkFreeVectors(ARKodeMem ark_mem);

int arkInitialSetup(ARKodeMem ark_mem, sunrealtype tout);
int arkStopTests(ARKodeMem ark_mem, sunrealtype tout, N_Vector yout,
                 sunrealtype *tret, int itask, int *ier);
int arkHin(ARKodeMem ark_mem, sunrealtype tout);
sunrealtype arkUpperBoundH0(ARKodeMem ark_mem,
                         sunrealtype tdist);
int arkYddNorm(ARKodeMem ark_mem, sunrealtype hg,
               sunrealtype *yddnrm);

int arkCompleteStep(ARKodeMem ark_mem, sunrealtype dsm);
int arkHandleFailure(ARKodeMem ark_mem,int flag);

int arkEwtSetSS(N_Vector ycur, N_Vector weight, void* arkode_mem);
int arkEwtSetSV(N_Vector ycur, N_Vector weight, void* arkode_mem);
int arkEwtSetSmallReal(N_Vector ycur, N_Vector weight, void* arkode_mem);
int arkRwtSetSS(ARKodeMem ark_mem, N_Vector My,
                N_Vector weight);
int arkRwtSetSV(ARKodeMem ark_mem, N_Vector My,
                N_Vector weight);

ARKodeMem arkCreate(SUNContext sunctx);
int arkResize(ARKodeMem ark_mem, N_Vector ynew, sunrealtype hscale,
              sunrealtype t0, ARKVecResizeFn resize, void *resize_data);
int arkSStolerances(ARKodeMem ark_mem, sunrealtype reltol, sunrealtype abstol);
int arkSVtolerances(ARKodeMem ark_mem, sunrealtype reltol, N_Vector abstol);
int arkWFtolerances(ARKodeMem ark_mem, ARKEwtFn efun);
int arkResStolerance(ARKodeMem ark_mem, sunrealtype rabstol);
int arkResVtolerance(ARKodeMem ark_mem, N_Vector rabstol);
int arkResFtolerance(ARKodeMem ark_mem, ARKRwtFn rfun);
int arkRootInit(ARKodeMem ark_mem, int nrtfn, ARKRootFn g);
int arkEvolve(ARKodeMem ark_mem, sunrealtype tout, N_Vector yout,
              sunrealtype *tret, int itask);
int arkGetDky(ARKodeMem ark_mem, sunrealtype t, int k, N_Vector dky);
void arkFree(void **arkode_mem);

int arkWriteParameters(ARKodeMem ark_mem, FILE *fp);
int arkPredict_MaximumOrder(ARKodeMem ark_mem, sunrealtype tau,
                            N_Vector yguess);
int arkPredict_VariableOrder(ARKodeMem ark_mem, sunrealtype tau,
                             N_Vector yguess);
int arkPredict_CutoffOrder(ARKodeMem ark_mem, sunrealtype tau,
                           N_Vector yguess);
int arkPredict_Bootstrap(ARKodeMem ark_mem, sunrealtype hj,
                         sunrealtype tau, int nvec, sunrealtype *cvals,
                         N_Vector *Xvecs, N_Vector yguess);
int arkCheckConvergence(ARKodeMem ark_mem, int *nflagPtr, int *ncfPtr);
int arkCheckConstraints(ARKodeMem ark_mem, int *nflag, int *constrfails);
int arkCheckTemporalError(ARKodeMem ark_mem, int *nflagPtr, int *nefPtr,
                          sunrealtype dsm);
int arkAccessHAdaptMem(void* arkode_mem, const char *fname,
                       ARKodeMem *ark_mem, ARKodeHAdaptMem *hadapt_mem);

int arkSetAdaptController(void *arkode_mem, SUNAdaptController C);
int arkSetDefaults(void *arkode_mem);
int arkSetDenseOrder(void *arkode_mem, int dord);
int arkSetInterpolantType(void *arkode_mem, int itype);
int arkSetInterpolantDegree(void *arkode_mem, int degree);
int arkSetErrHandlerFn(void *arkode_mem,
                       ARKErrHandlerFn ehfun,
                       void *eh_data);
int arkSetErrFile(void *arkode_mem, FILE *errfp);
int arkSetUserData(void *arkode_mem, void *user_data);
int arkSetMaxNumSteps(void *arkode_mem, long int mxsteps);
int arkSetMaxHnilWarns(void *arkode_mem, int mxhnil);
int arkSetInitStep(void *arkode_mem, sunrealtype hin);
int arkSetMinStep(void *arkode_mem, sunrealtype hmin);
int arkSetMaxStep(void *arkode_mem, sunrealtype hmax);
int arkSetStopTime(void *arkode_mem, sunrealtype tstop);
int arkSetInterpolateStopTime(void *arkode_mem, sunbooleantype interp);
int arkClearStopTime(void *arkode_mem);
int arkSetFixedStep(void *arkode_mem, sunrealtype hfixed);
int arkSetRootDirection(void *arkode_mem, int *rootdir);
int arkSetNoInactiveRootWarn(void *arkode_mem);
int arkSetPostprocessStepFn(void *arkode_mem,
                            ARKPostProcessFn ProcessStep);
int arkSetPostprocessStageFn(void *arkode_mem,
                             ARKPostProcessFn ProcessStage);
int arkSetConstraints(void *arkode_mem, N_Vector constraints);
int arkSetMaxNumConstrFails(void *arkode_mem, int maxfails);
<<<<<<< HEAD
int arkSetCFLFraction(void *arkode_mem, sunrealtype cfl_frac);
int arkSetSafetyFactor(void *arkode_mem, sunrealtype safety);
int arkSetErrorBias(void *arkode_mem, sunrealtype bias);
int arkSetMaxGrowth(void *arkode_mem, sunrealtype mx_growth);
int arkSetMinReduction(void *arkode_mem, sunrealtype eta_min);
int arkSetFixedStepBounds(void *arkode_mem, sunrealtype lb, sunrealtype ub);
=======
int arkSetAdaptivityAdjustment(void *arkode_mem, int adjust);
int arkSetCFLFraction(void *arkode_mem, realtype cfl_frac);
int arkSetSafetyFactor(void *arkode_mem, realtype safety);
int arkSetErrorBias(void *arkode_mem, realtype bias);
int arkSetMaxGrowth(void *arkode_mem, realtype mx_growth);
int arkSetMinReduction(void *arkode_mem, realtype eta_min);
int arkSetFixedStepBounds(void *arkode_mem, realtype lb, realtype ub);
>>>>>>> 40f5135c
int arkSetAdaptivityMethod(void *arkode_mem, int imethod, int idefault,
                           int pq, sunrealtype adapt_params[3]);
int arkSetAdaptivityFn(void *arkode_mem, ARKAdaptFn hfun, void *h_data);
int arkSetMaxFirstGrowth(void *arkode_mem, sunrealtype etamx1);
int arkSetMaxEFailGrowth(void *arkode_mem, sunrealtype etamxf);
int arkSetSmallNumEFails(void *arkode_mem, int small_nef);
int arkSetMaxCFailGrowth(void *arkode_mem, sunrealtype etacf);
int arkSetStabilityFn(void *arkode_mem, ARKExpStabFn EStab, void *estab_data);
int arkSetMaxErrTestFails(void *arkode_mem, int maxnef);
int arkSetMaxConvFails(void *arkode_mem, int maxncf);
int arkSetUseCompensatedSums(void *arkode_mem, sunbooleantype onoff);
int arkGetWorkSpace(void *arkode_mem, long int *lenrw, long int *leniw);
int arkGetNumStepAttempts(void *arkode_mem, long int *nstep_attempts);
int arkGetNumSteps(void *arkode_mem, long int *nsteps);
int arkGetActualInitStep(void *arkode_mem, sunrealtype *hinused);
int arkGetLastStep(void *arkode_mem, sunrealtype *hlast);
int arkGetCurrentStep(void *arkode_mem, sunrealtype *hcur);
int arkGetCurrentState(void *arkode_mem, N_Vector *ycur);
int arkGetCurrentTime(void *arkode_mem, sunrealtype *tcur);
int arkGetTolScaleFactor(void *arkode_mem, sunrealtype *tolsfac);
int arkGetErrWeights(void *arkode_mem, N_Vector eweight);
int arkGetResWeights(void *arkode_mem, N_Vector rweight);
int arkGetNumGEvals(void *arkode_mem, long int *ngevals);
int arkGetRootInfo(void *arkode_mem, int *rootsfound);
int arkGetNumConstrFails(void *arkode_mem, long int *nconstrfails);
int arkGetNumExpSteps(void *arkode_mem, long int *nsteps);
int arkGetNumAccSteps(void *arkode_mem, long int *nsteps);
int arkGetNumErrTestFails(void *arkode_mem, long int *netfails);
int arkGetNumStepSolveFails(void *arkode_mem, long int *nncfails);
int arkGetStepStats(void *arkode_mem, long int *nsteps,
                    sunrealtype *hinused, sunrealtype *hlast,
                    sunrealtype *hcur, sunrealtype *tcur);
int arkGetUserData(void *arkode_mem, void** user_data);
int arkPrintAllStats(void *arkode_mem, FILE *outfile,
                     SUNOutputFormat fmt);
char *arkGetReturnFlagName(long int flag);

ARKODE_DIRKTableID arkButcherTableDIRKNameToID(const char *imethod);
ARKODE_ERKTableID arkButcherTableERKNameToID(const char *emethod);

/* XBraid interface functions */
int arkSetForcePass(void *arkode_mem, sunbooleantype force_pass);
int arkGetLastKFlag(void *arkode_mem, int *last_kflag);


/*===============================================================
  Reusable ARKODE Error Messages
  ===============================================================*/

#if defined(SUNDIALS_EXTENDED_PRECISION)

#define MSG_TIME        "t = %Lg"
#define MSG_TIME_H      "t = %Lg and h = %Lg"
#define MSG_TIME_INT    "t = %Lg is not between tcur - hold = %Lg and tcur = %Lg."
#define MSG_TIME_TOUT   "tout = %Lg"
#define MSG_TIME_TSTOP  "tstop = %Lg"

#elif defined(SUNDIALS_DOUBLE_PRECISION)

#define MSG_TIME        "t = %lg"
#define MSG_TIME_H      "t = %lg and h = %lg"
#define MSG_TIME_INT    "t = %lg is not between tcur - hold = %lg and tcur = %lg."
#define MSG_TIME_TOUT   "tout = %lg"
#define MSG_TIME_TSTOP  "tstop = %lg"

#else

#define MSG_TIME        "t = %g"
#define MSG_TIME_H      "t = %g and h = %g"
#define MSG_TIME_INT    "t = %g is not between tcur - hold = %g and tcur = %g."
#define MSG_TIME_TOUT   "tout = %g"
#define MSG_TIME_TSTOP  "tstop = %g"

#endif

/* Initialization and I/O error messages */
#define MSG_ARK_NO_MEM         "arkode_mem = NULL illegal."
#define MSG_ARK_ARKMEM_FAIL    "Allocation of arkode_mem failed."
#define MSG_ARK_MEM_FAIL       "A memory request failed."
#define MSG_ARK_NO_MALLOC      "Attempt to call before ARKodeInit."
#define MSG_ARK_BAD_HMIN_HMAX  "Inconsistent step size limits: hmin > hmax."
#define MSG_ARK_BAD_RELTOL     "reltol < 0 illegal."
#define MSG_ARK_BAD_ABSTOL     "abstol has negative component(s) (illegal)."
#define MSG_ARK_NULL_ABSTOL    "abstol = NULL illegal."
#define MSG_ARK_BAD_RABSTOL    "rabstol has negative component(s) (illegal)."
#define MSG_ARK_NULL_RABSTOL   "rabstol = NULL illegal."
#define MSG_ARK_NULL_Y0        "y0 = NULL illegal."
#define MSG_ARK_Y0_FAIL_CONSTR "y0 fails to satisfy constraints."
#define MSG_ARK_NULL_F         "Must specify at least one of fe, fi (both NULL)."
#define MSG_ARK_NULL_G         "g = NULL illegal."
#define MSG_ARK_BAD_NVECTOR    "A required vector operation is not implemented."
#define MSG_ARK_BAD_CONSTR     "Illegal values in constraints vector."
#define MSG_ARK_NULL_DKY       "dky = NULL illegal."
#define MSG_ARK_BAD_T          "Illegal value for t. " MSG_TIME_INT
#define MSG_ARK_NO_ROOT        "Rootfinding was not initialized."

/* ARKODE Error Messages */
#define MSG_ARK_YOUT_NULL      "yout = NULL illegal."
#define MSG_ARK_TRET_NULL      "tret = NULL illegal."
#define MSG_ARK_BAD_EWT        "Initial ewt has component(s) equal to zero (illegal)."
#define MSG_ARK_EWT_NOW_BAD    "At " MSG_TIME ", a component of ewt has become <= 0."
#define MSG_ARK_BAD_RWT        "Initial rwt has component(s) equal to zero (illegal)."
#define MSG_ARK_RWT_NOW_BAD    "At " MSG_TIME ", a component of rwt has become <= 0."
#define MSG_ARK_BAD_ITASK      "Illegal value for itask."
#define MSG_ARK_BAD_H0         "h0 and tout - t0 inconsistent."
#define MSG_ARK_BAD_TOUT       "Trouble interpolating at " MSG_TIME_TOUT ". tout too far back in direction of integration"
#define MSG_ARK_EWT_FAIL       "The user-provide EwtSet function failed."
#define MSG_ARK_EWT_NOW_FAIL   "At " MSG_TIME ", the user-provide EwtSet function failed."
#define MSG_ARK_RWT_FAIL       "The user-provide RwtSet function failed."
#define MSG_ARK_RWT_NOW_FAIL   "At " MSG_TIME ", the user-provide RwtSet function failed."
#define MSG_ARK_LINIT_FAIL     "The linear solver's init routine failed."
#define MSG_ARK_HNIL_DONE      "The above warning has been issued mxhnil times and will not be issued again for this problem."
#define MSG_ARK_TOO_CLOSE      "tout too close to t0 to start integration."
#define MSG_ARK_MAX_STEPS      "At " MSG_TIME ", mxstep steps taken before reaching tout."
#define MSG_ARK_TOO_MUCH_ACC   "At " MSG_TIME ", too much accuracy requested."
#define MSG_ARK_HNIL           "Internal " MSG_TIME_H " are such that t + h = t on the next step. The solver will continue anyway."
#define MSG_ARK_ERR_FAILS      "At " MSG_TIME_H ", the error test failed repeatedly or with |h| = hmin."
#define MSG_ARK_CONV_FAILS     "At " MSG_TIME_H ", the solver convergence test failed repeatedly or with |h| = hmin."
#define MSG_ARK_SETUP_FAILED   "At " MSG_TIME ", the setup routine failed in an unrecoverable manner."
#define MSG_ARK_SOLVE_FAILED   "At " MSG_TIME ", the solve routine failed in an unrecoverable manner."
#define MSG_ARK_FAILED_CONSTR  "At " MSG_TIME ", unable to satisfy inequality constraints."
#define MSG_ARK_RHSFUNC_FAILED "At " MSG_TIME ", the right-hand side routine failed in an unrecoverable manner."
#define MSG_ARK_RHSFUNC_UNREC  "At " MSG_TIME ", the right-hand side failed in a recoverable manner, but no recovery is possible."
#define MSG_ARK_RHSFUNC_REPTD  "At " MSG_TIME " repeated recoverable right-hand side function errors."
#define MSG_ARK_RTFUNC_FAILED  "At " MSG_TIME ", the rootfinding routine failed in an unrecoverable manner."
#define MSG_ARK_CLOSE_ROOTS    "Root found at and very near " MSG_TIME "."
#define MSG_ARK_BAD_TSTOP      "The value " MSG_TIME_TSTOP " is behind current " MSG_TIME " in the direction of integration."
#define MSG_ARK_INACTIVE_ROOTS "At the end of the first step, there are still some root functions identically 0. This warning will not be issued again."
#define MSG_ARK_RESIZE_FAIL    "Error in user-supplied resize() function."
#define MSG_ARK_MASSINIT_FAIL  "The mass matrix solver's init routine failed."
#define MSG_ARK_MASSSETUP_FAIL "The mass matrix solver's setup routine failed."
#define MSG_ARK_MASSSOLVE_FAIL "The mass matrix solver failed."
#define MSG_ARK_NLS_FAIL       "At " MSG_TIME " the nonlinear solver failed in an unrecoverable manner."
#define MSG_ARK_USER_PREDICT_FAIL "At " MSG_TIME " the user-supplied predictor failed in an unrecoverable manner."
#define MSG_ARKADAPT_NO_MEM    "Adaptivity memory structure not allocated."
#define MSG_ARK_VECTOROP_ERR      "At " MSG_TIME ", a vector operation failed."
#define MSG_ARK_INNERSTEP_FAILED  "At " MSG_TIME ", the inner stepper failed in an unrecoverable manner."
#define MSG_ARK_POSTPROCESS_STEP_FAIL "At " MSG_TIME ", the step postprocessing routine failed in an unrecoverable manner."
#define MSG_ARK_POSTPROCESS_STAGE_FAIL "At " MSG_TIME ", the stage postprocessing routine failed in an unrecoverable manner."
#define MSG_ARK_NULL_SUNCTX "sunctx = NULL illegal."
#define MSG_ARK_CONTEXT_MISMATCH "Outer and inner steppers have different contexts."
#define MSG_ARK_MISSING_FULLRHS "Time-stepping module missing fullrhs routine (required by requested solver configuration)."
#define MSG_ARK_INTERPOLATION_FAIL "At " MSG_TIME ", interpolating the solution failed."

#ifdef __cplusplus
}
#endif

#endif<|MERGE_RESOLUTION|>--- conflicted
+++ resolved
@@ -331,17 +331,6 @@
   void                       *step_mem;
 
   /* N_Vector storage */
-<<<<<<< HEAD
-  N_Vector ewt;           /* error weight vector                             */
-  N_Vector rwt;           /* residual weight vector                          */
-  sunbooleantype rwt_is_ewt; /* SUNTRUE if rwt is a pointer to ewt              */
-  N_Vector ycur;          /* pointer to user-provided solution memory; used
-                             as evolving solution by the timestepper modules */
-  N_Vector yn;            /* solution from the last successful step          */
-  N_Vector fn;            /* full IVP right-hand side from last step         */
-  N_Vector tempv1;        /* temporary storage vectors (for local use and by */
-  N_Vector tempv2;        /* time-stepping modules)                          */
-=======
   N_Vector ewt;                 /* error weight vector                        */
   N_Vector rwt;                 /* residual weight vector                     */
   booleantype rwt_is_ewt;       /* SUNTRUE if rwt is a pointer to ewt         */
@@ -353,7 +342,6 @@
   sunbooleantype fn_is_current; /* SUNTRUE if fn has been evaluated at yn     */
   N_Vector tempv1;              /* temporary storage vectors (for local use   */
   N_Vector tempv2;              /* and by time-stepping modules)              */
->>>>>>> 40f5135c
   N_Vector tempv3;
   N_Vector tempv4;
 
@@ -402,13 +390,6 @@
   long int netf;          /* num error test failures                    */
   long int nconstrfails;  /* number of constraint failures              */
 
-<<<<<<< HEAD
-  /* Diagnostic output */
-  sunbooleantype report;   /* flag to enable/disable diagnostic output    */
-  FILE       *diagfp;   /* diagnostic outputs are sent to diagfp   */
-
-=======
->>>>>>> 40f5135c
   /* Space requirements for ARKODE */
   sunindextype lrw1;        /* no. of sunrealtype words in 1 N_Vector          */
   sunindextype liw1;        /* no. of integer words in 1 N_Vector           */
@@ -426,15 +407,9 @@
   sunbooleantype MallocDone;
   sunbooleantype initsetup;    /* denotes a call to InitialSetup is needed   */
   int         init_type;    /* initialization type (see constants above)  */
-<<<<<<< HEAD
-  sunbooleantype firststage;   /* denotes first stage in simulation          */
-  sunbooleantype initialized;  /* denotes arkInitialSetup has been done      */
-  sunbooleantype call_fullrhs; /* denotes fn needs updating after each step  */
-=======
   booleantype firststage;   /* denotes first stage in simulation          */
   booleantype initialized;  /* denotes arkInitialSetup has been done      */
   booleantype call_fullrhs; /* denotes the full RHS fn will be called     */
->>>>>>> 40f5135c
 
   /* Error handler function and error ouput file */
   ARKErrHandlerFn ehfun;    /* error messages are handled by ehfun        */
@@ -1048,14 +1023,6 @@
                              ARKPostProcessFn ProcessStage);
 int arkSetConstraints(void *arkode_mem, N_Vector constraints);
 int arkSetMaxNumConstrFails(void *arkode_mem, int maxfails);
-<<<<<<< HEAD
-int arkSetCFLFraction(void *arkode_mem, sunrealtype cfl_frac);
-int arkSetSafetyFactor(void *arkode_mem, sunrealtype safety);
-int arkSetErrorBias(void *arkode_mem, sunrealtype bias);
-int arkSetMaxGrowth(void *arkode_mem, sunrealtype mx_growth);
-int arkSetMinReduction(void *arkode_mem, sunrealtype eta_min);
-int arkSetFixedStepBounds(void *arkode_mem, sunrealtype lb, sunrealtype ub);
-=======
 int arkSetAdaptivityAdjustment(void *arkode_mem, int adjust);
 int arkSetCFLFraction(void *arkode_mem, realtype cfl_frac);
 int arkSetSafetyFactor(void *arkode_mem, realtype safety);
@@ -1063,7 +1030,6 @@
 int arkSetMaxGrowth(void *arkode_mem, realtype mx_growth);
 int arkSetMinReduction(void *arkode_mem, realtype eta_min);
 int arkSetFixedStepBounds(void *arkode_mem, realtype lb, realtype ub);
->>>>>>> 40f5135c
 int arkSetAdaptivityMethod(void *arkode_mem, int imethod, int idefault,
                            int pq, sunrealtype adapt_params[3]);
 int arkSetAdaptivityFn(void *arkode_mem, ARKAdaptFn hfun, void *h_data);
