/*---------------------------------------------------------------
 * Programmer(s): Daniel R. Reynolds @ SMU
 *---------------------------------------------------------------
 * SUNDIALS Copyright Start
 * Copyright (c) 2002-2023, Lawrence Livermore National Security
 * and Southern Methodist University.
 * All rights reserved.
 *
 * See the top-level LICENSE and NOTICE files for details.
 *
 * SPDX-License-Identifier: BSD-3-Clause
 * SUNDIALS Copyright End
 *---------------------------------------------------------------
 * This is the implementation file for ARKODE's ARK time stepper
 * module.
 *--------------------------------------------------------------*/

#include <stdio.h>
#include <stdlib.h>
#include <string.h>

#include "arkode/arkode_butcher.h"
#include "arkode_impl.h"
#include "arkode_arkstep_impl.h"
#include "arkode_interp_impl.h"
#include <sundials/sundials_math.h>
#include <sunnonlinsol/sunnonlinsol_newton.h>

#define FIXED_LIN_TOL

/*===============================================================
  ARKStep Exported functions -- Required
  ===============================================================*/

void* ARKStepCreate(ARKRhsFn fe, ARKRhsFn fi, sunrealtype t0, N_Vector y0,
                    SUNContext sunctx)
{
  ARKodeMem ark_mem;
  ARKodeARKStepMem step_mem;
  SUNNonlinearSolver NLS;
  sunbooleantype nvectorOK;
  int retval;

  /* Check that at least one of fe, fi is supplied and is to be used */
  if (fe == NULL && fi == NULL) {
    arkProcessError(NULL, ARK_ILL_INPUT, "ARKODE::ARKStep",
                    "ARKStepCreate", MSG_ARK_NULL_F);
    return(NULL);
  }

  /* Check for legal input parameters */
  if (y0 == NULL) {
    arkProcessError(NULL, ARK_ILL_INPUT, "ARKODE::ARKStep",
                    "ARKStepCreate", MSG_ARK_NULL_Y0);
    return(NULL);
  }

  if (!sunctx) {
    arkProcessError(NULL, ARK_ILL_INPUT, "ARKODE::ARKStep",
                    "ARKStepCreate", MSG_ARK_NULL_SUNCTX);
    return(NULL);
  }

  /* Test if all required vector operations are implemented */
  nvectorOK = arkStep_CheckNVector(y0);
  if (!nvectorOK) {
    arkProcessError(NULL, ARK_ILL_INPUT, "ARKODE::ARKStep",
                    "ARKStepCreate", MSG_ARK_BAD_NVECTOR);
    return(NULL);
  }

  /* Create ark_mem structure and set default values */
  ark_mem = arkCreate(sunctx);
  if (ark_mem == NULL) {
    arkProcessError(NULL, ARK_MEM_NULL, "ARKODE::ARKStep",
                    "ARKStepCreate", MSG_ARK_NO_MEM);
    return(NULL);
  }

  /* Allocate ARKodeARKStepMem structure, and initialize to zero */
  step_mem = NULL;
  step_mem = (ARKodeARKStepMem) malloc(sizeof(struct ARKodeARKStepMemRec));
  if (step_mem == NULL) {
    arkProcessError(ark_mem, ARK_MEM_FAIL, "ARKODE::ARKStep",
                    "ARKStepCreate", MSG_ARK_ARKMEM_FAIL);
    return(NULL);
  }
  memset(step_mem, 0, sizeof(struct ARKodeARKStepMemRec));

  /* Attach step_mem structure and function pointers to ark_mem */
  ark_mem->step_attachlinsol   = arkStep_AttachLinsol;
  ark_mem->step_attachmasssol  = arkStep_AttachMasssol;
  ark_mem->step_disablelsetup  = arkStep_DisableLSetup;
  ark_mem->step_disablemsetup  = arkStep_DisableMSetup;
  ark_mem->step_getlinmem      = arkStep_GetLmem;
  ark_mem->step_getmassmem     = arkStep_GetMassMem;
  ark_mem->step_getimplicitrhs = arkStep_GetImplicitRHS;
  ark_mem->step_mmult          = NULL;
  ark_mem->step_getgammas      = arkStep_GetGammas;
  ark_mem->step_init           = arkStep_Init;
  ark_mem->step_fullrhs        = arkStep_FullRHS;
  ark_mem->step                = arkStep_TakeStep_Z;
  ark_mem->step_mem            = (void*) step_mem;

  /* Set default values for ARKStep optional inputs */
  retval = ARKStepSetDefaults((void *)ark_mem);
  if (retval != ARK_SUCCESS) {
    arkProcessError(ark_mem, retval, "ARKODE::ARKStep",
                    "ARKStepCreate",
                    "Error setting default solver options");
    ARKStepFree((void**) &ark_mem);  return(NULL);
  }

  /* Set implicit/explicit problem based on function pointers */
  step_mem->explicit = (fe == NULL) ? SUNFALSE : SUNTRUE;
  step_mem->implicit = (fi == NULL) ? SUNFALSE : SUNTRUE;

  /* Allocate the general ARK stepper vectors using y0 as a template */
  /* NOTE: Fe, Fi, cvals and Xvecs will be allocated later on
     (based on the number of ARK stages) */

  /* Clone the input vector to create sdata, zpred and zcor */
  if (!arkAllocVec(ark_mem, y0, &(step_mem->sdata))) {
    ARKStepFree((void**) &ark_mem);  return(NULL); }
  if (!arkAllocVec(ark_mem, y0, &(step_mem->zpred))) {
    ARKStepFree((void**) &ark_mem);  return(NULL); }
  if (!arkAllocVec(ark_mem, y0, &(step_mem->zcor))) {
    ARKStepFree((void**) &ark_mem);  return(NULL); }

  /* Copy the input parameters into ARKODE state */
  step_mem->fe = fe;
  step_mem->fi = fi;

  /* Update the ARKODE workspace requirements */
  ark_mem->liw += 41;  /* fcn/data ptr, int, long int, sunindextype, sunbooleantype */
  ark_mem->lrw += 10;

  /* If an implicit component is to be solved, create default Newton NLS object */
  step_mem->ownNLS = SUNFALSE;
  if (step_mem->implicit)  {
    NLS = SUNNonlinSol_Newton(y0, ark_mem->sunctx);
    if (NLS == NULL) {
      arkProcessError(ark_mem, ARK_MEM_FAIL, "ARKODE::ARKStep",
                      "ARKStepCreate", "Error creating default Newton solver");
      ARKStepFree((void**) &ark_mem);  return(NULL);
    }
    retval = ARKStepSetNonlinearSolver(ark_mem, NLS);
    if (retval != ARK_SUCCESS) {
      arkProcessError(ark_mem, ARK_MEM_FAIL, "ARKODE::ARKStep",
                      "ARKStepCreate", "Error attaching default Newton solver");
      ARKStepFree((void**) &ark_mem);  return(NULL);
    }
    step_mem->ownNLS = SUNTRUE;
  }

  /* Set the linear solver addresses to NULL (we check != NULL later) */
  step_mem->linit       = NULL;
  step_mem->lsetup      = NULL;
  step_mem->lsolve      = NULL;
  step_mem->lfree       = NULL;
  step_mem->lmem        = NULL;
  step_mem->lsolve_type = -1;

  /* Set the mass matrix solver addresses to NULL */
  step_mem->minit       = NULL;
  step_mem->msetup      = NULL;
  step_mem->mmult       = NULL;
  step_mem->msolve      = NULL;
  step_mem->mfree       = NULL;
  step_mem->mass_mem    = NULL;
  step_mem->mass_type   = MASS_IDENTITY;
  step_mem->msolve_type = -1;

  /* Initialize initial error norm  */
  step_mem->eRNrm = ONE;

  /* Initialize all the counters */
  step_mem->nfe       = 0;
  step_mem->nfi       = 0;
  step_mem->nsetups   = 0;
  step_mem->nstlp     = 0;
  step_mem->nls_iters = 0;
  step_mem->nls_fails = 0;

  /* Initialize fused op work space */
  step_mem->cvals        = NULL;
  step_mem->Xvecs        = NULL;
  step_mem->nfusedopvecs = 0;

  /* Initialize external polynomial forcing data */
  step_mem->expforcing = SUNFALSE;
  step_mem->impforcing = SUNFALSE;
  step_mem->forcing    = NULL;
  step_mem->nforcing   = 0;

  /* Initialize main ARKODE infrastructure */
  retval = arkInit(ark_mem, t0, y0, FIRST_INIT);
  if (retval != ARK_SUCCESS) {
    arkProcessError(ark_mem, retval, "ARKODE::ARKStep", "ARKStepCreate",
                    "Unable to initialize main ARKODE infrastructure");
    ARKStepFree((void**) &ark_mem);  return(NULL);
  }

  return((void *)ark_mem);
}


/*---------------------------------------------------------------
  ARKStepResize:

  This routine resizes the memory within the ARKStep module.
  It first resizes the main ARKODE infrastructure memory, and
  then resizes its own data.
  ---------------------------------------------------------------*/
int ARKStepResize(void *arkode_mem, N_Vector y0, sunrealtype hscale,
                  sunrealtype t0, ARKVecResizeFn resize, void *resize_data)
{
  ARKodeMem ark_mem;
  ARKodeARKStepMem step_mem;
  SUNNonlinearSolver NLS;
  sunindextype lrw1, liw1, lrw_diff, liw_diff;
  int i, retval;

  /* access ARKodeARKStepMem structure */
  retval = arkStep_AccessStepMem(arkode_mem, "ARKStepResize",
                                 &ark_mem, &step_mem);
  if (retval != ARK_SUCCESS)  return(retval);

  /* Determing change in vector sizes */
  lrw1 = liw1 = 0;
  if (y0->ops->nvspace != NULL)
    N_VSpace(y0, &lrw1, &liw1);
  lrw_diff = lrw1 - ark_mem->lrw1;
  liw_diff = liw1 - ark_mem->liw1;
  ark_mem->lrw1 = lrw1;
  ark_mem->liw1 = liw1;

  /* resize ARKODE infrastructure memory */
  retval = arkResize(ark_mem, y0, hscale, t0, resize, resize_data);
  if (retval != ARK_SUCCESS) {
    arkProcessError(ark_mem, retval, "ARKODE::ARKStep", "ARKStepResize",
                    "Unable to resize main ARKODE infrastructure");
    return(retval);
  }

  /* Resize the sdata, zpred and zcor vectors */
  if (!arkResizeVec(ark_mem, resize, resize_data, lrw_diff,
                    liw_diff, y0, &step_mem->sdata)) {
    arkProcessError(ark_mem, ARK_MEM_FAIL, "ARKODE::ARKStep", "ARKStepResize",
                    "Unable to resize vector");
    return(ARK_MEM_FAIL);
  }

  if (!arkResizeVec(ark_mem, resize, resize_data, lrw_diff,
                    liw_diff, y0, &step_mem->zpred)) {
    arkProcessError(ark_mem, ARK_MEM_FAIL, "ARKODE::ARKStep", "ARKStepResize",
                    "Unable to resize vector");
    return(ARK_MEM_FAIL);
  }

  if (!arkResizeVec(ark_mem, resize, resize_data, lrw_diff,
                    liw_diff, y0, &step_mem->zcor)) {
    arkProcessError(ark_mem, ARK_MEM_FAIL, "ARKODE::ARKStep", "ARKStepResize",
                    "Unable to resize vector");
    return(ARK_MEM_FAIL);
  }

  /* Resize the ARKStep vectors */
  /*     Fe */
  if (step_mem->Fe != NULL) {
    for (i=0; i<step_mem->stages; i++) {
      if (!arkResizeVec(ark_mem, resize, resize_data, lrw_diff,
                        liw_diff, y0, &step_mem->Fe[i])) {
        arkProcessError(ark_mem, ARK_MEM_FAIL, "ARKODE::ARKStep", "ARKStepResize",
                        "Unable to resize vector");
        return(ARK_MEM_FAIL);
      }
    }
  }
  /*     Fi */
  if (step_mem->Fi != NULL) {
    for (i=0; i<step_mem->stages; i++) {
      if (!arkResizeVec(ark_mem, resize, resize_data, lrw_diff,
                        liw_diff, y0, &step_mem->Fi[i])) {
        arkProcessError(ark_mem, ARK_MEM_FAIL, "ARKODE::ARKStep", "ARKStepResize",
                        "Unable to resize vector");
        return(ARK_MEM_FAIL);
      }
    }
  }

  /* If a NLS object was previously used, destroy and recreate default Newton
     NLS object (can be replaced by user-defined object if desired) */
  if ((step_mem->NLS != NULL) && (step_mem->ownNLS)) {

    /* destroy existing NLS object */
    retval = SUNNonlinSolFree(step_mem->NLS);
    if (retval != ARK_SUCCESS)  return(retval);
    step_mem->NLS = NULL;
    step_mem->ownNLS = SUNFALSE;

    /* create new Newton NLS object */
    NLS = SUNNonlinSol_Newton(y0, ark_mem->sunctx);
    if (NLS == NULL) {
      arkProcessError(ark_mem, ARK_MEM_FAIL, "ARKODE::ARKStep",
                      "ARKStepResize", "Error creating default Newton solver");
      return(ARK_MEM_FAIL);
    }

    /* attach new Newton NLS object to ARKStep */
    retval = ARKStepSetNonlinearSolver(ark_mem, NLS);
    if (retval != ARK_SUCCESS) {
      arkProcessError(ark_mem, ARK_MEM_FAIL, "ARKODE::ARKStep",
                      "ARKStepResize", "Error attaching default Newton solver");
      return(ARK_MEM_FAIL);
    }
    step_mem->ownNLS = SUNTRUE;

  }

  /* reset nonlinear solver counters */
  if (step_mem->NLS != NULL)  step_mem->nsetups = 0;

  return(ARK_SUCCESS);
}


/*---------------------------------------------------------------
  ARKStepReInit:

  This routine re-initializes the ARKStep module to solve a new
  problem of the same size as was previously solved. This routine
  should also be called when the problem dynamics or desired solvers
  have changed dramatically, so that the problem integration should
  resume as if started from scratch.

  Note all internal counters are set to 0 on re-initialization.
  ---------------------------------------------------------------*/
int ARKStepReInit(void* arkode_mem, ARKRhsFn fe,
                  ARKRhsFn fi, sunrealtype t0, N_Vector y0)
{
  ARKodeMem ark_mem;
  ARKodeARKStepMem step_mem;
  int retval;

  /* access ARKodeARKStepMem structure */
  retval = arkStep_AccessStepMem(arkode_mem, "ARKStepReInit",
                                 &ark_mem, &step_mem);
  if (retval != ARK_SUCCESS)  return(retval);

  /* Check if ark_mem was allocated */
  if (ark_mem->MallocDone == SUNFALSE) {
    arkProcessError(ark_mem, ARK_NO_MALLOC, "ARKODE::ARKStep",
                    "ARKStepReInit", MSG_ARK_NO_MALLOC);
    return(ARK_NO_MALLOC);
  }

  /* Check that at least one of fe, fi is supplied and is to be used */
  if (fe == NULL && fi == NULL) {
    arkProcessError(ark_mem, ARK_ILL_INPUT, "ARKODE::ARKStep",
                    "ARKStepReInit", MSG_ARK_NULL_F);
    return(ARK_ILL_INPUT);
  }

  /* Check that y0 is supplied */
  if (y0 == NULL) {
    arkProcessError(ark_mem, ARK_ILL_INPUT, "ARKODE::ARKStep",
                    "ARKStepReInit", MSG_ARK_NULL_Y0);
    return(ARK_ILL_INPUT);
  }

  /* Set implicit/explicit problem based on function pointers */
  step_mem->explicit = (fe == NULL) ? SUNFALSE : SUNTRUE;
  step_mem->implicit = (fi == NULL) ? SUNFALSE : SUNTRUE;

  /* Copy the input parameters into ARKODE state */
  step_mem->fe = fe;
  step_mem->fi = fi;

  /* Initialize initial error norm  */
  step_mem->eRNrm = ONE;

  /* Initialize main ARKODE infrastructure */
  retval = arkInit(ark_mem, t0, y0, FIRST_INIT);
  if (retval != ARK_SUCCESS) {
    arkProcessError(ark_mem, retval, "ARKODE::ARKStep", "ARKStepReInit",
                    "Unable to reinitialize main ARKODE infrastructure");
    return(retval);
  }

  /* Initialize all the counters */
  step_mem->nfe     = 0;
  step_mem->nfi     = 0;
  step_mem->nsetups = 0;
  step_mem->nstlp   = 0;

  return(ARK_SUCCESS);
}


/*---------------------------------------------------------------
  ARKStepReset:

  This routine resets the ARKStep module state to solve the same
  problem from the given time with the input state (all counter
  values are retained).
  ---------------------------------------------------------------*/
int ARKStepReset(void* arkode_mem, sunrealtype tR, N_Vector yR)
{
  ARKodeMem ark_mem;
  ARKodeARKStepMem step_mem;
  int retval;

  /* access ARKodeARKStepMem structure */
  retval = arkStep_AccessStepMem(arkode_mem, "ARKStepReset",
                                 &ark_mem, &step_mem);
  if (retval != ARK_SUCCESS) return(retval);

  /* Initialize main ARKODE infrastructure */
  retval = arkInit(ark_mem, tR, yR, RESET_INIT);

  if (retval != ARK_SUCCESS) {
    arkProcessError(ark_mem, retval, "ARKODE::ARKStep", "ARKStepReset",
                    "Unable to initialize main ARKODE infrastructure");
    return(retval);
  }

  return(ARK_SUCCESS);
}


/*---------------------------------------------------------------
  ARKStepSStolerances, ARKStepSVtolerances, ARKStepWFtolerances,
  ARKStepResStolerance, ARKStepResVtolerance, ARKStepResFtolerance:

  These routines set integration tolerances (wrappers for general
  ARKODE utility routines)
  ---------------------------------------------------------------*/
int ARKStepSStolerances(void *arkode_mem, sunrealtype reltol, sunrealtype abstol)
{
  /* unpack ark_mem, call arkSStolerances, and return */
  ARKodeMem ark_mem;
  if (arkode_mem==NULL) {
    arkProcessError(NULL, ARK_MEM_NULL, "ARKODE::ARKStep",
                    "ARKStepSStolerances", MSG_ARK_NO_MEM);
    return(ARK_MEM_NULL);
  }
  ark_mem = (ARKodeMem) arkode_mem;
  return(arkSStolerances(ark_mem, reltol, abstol));
}

int ARKStepSVtolerances(void *arkode_mem, sunrealtype reltol, N_Vector abstol)
{
  /* unpack ark_mem, call arkSVtolerances, and return */
  ARKodeMem ark_mem;
  if (arkode_mem==NULL) {
    arkProcessError(NULL, ARK_MEM_NULL, "ARKODE::ARKStep",
                    "ARKStepSVtolerances", MSG_ARK_NO_MEM);
    return(ARK_MEM_NULL);
  }
  ark_mem = (ARKodeMem) arkode_mem;
  return(arkSVtolerances(ark_mem, reltol, abstol));
}

int ARKStepWFtolerances(void *arkode_mem, ARKEwtFn efun)
{
  /* unpack ark_mem, call arkWFtolerances, and return */
  ARKodeMem ark_mem;
  if (arkode_mem==NULL) {
    arkProcessError(NULL, ARK_MEM_NULL, "ARKODE::ARKStep",
                    "ARKStepWFtolerances", MSG_ARK_NO_MEM);
    return(ARK_MEM_NULL);
  }
  ark_mem = (ARKodeMem) arkode_mem;
  return(arkWFtolerances(ark_mem, efun));
}

int ARKStepResStolerance(void *arkode_mem, sunrealtype rabstol)
{
  /* unpack ark_mem, call arkResStolerance, and return */
  ARKodeMem ark_mem;
  if (arkode_mem==NULL) {
    arkProcessError(NULL, ARK_MEM_NULL, "ARKODE::ARKStep",
                    "ARKStepResStolerance", MSG_ARK_NO_MEM);
    return(ARK_MEM_NULL);
  }
  ark_mem = (ARKodeMem) arkode_mem;
  return(arkResStolerance(ark_mem, rabstol));
}

int ARKStepResVtolerance(void *arkode_mem, N_Vector rabstol)
{
  /* unpack ark_mem, call arkResVtolerance, and return */
  ARKodeMem ark_mem;
  if (arkode_mem==NULL) {
    arkProcessError(NULL, ARK_MEM_NULL, "ARKODE::ARKStep",
                    "ARKStepResVtolerance", MSG_ARK_NO_MEM);
    return(ARK_MEM_NULL);
  }
  ark_mem = (ARKodeMem) arkode_mem;
  return(arkResVtolerance(ark_mem, rabstol));
}

int ARKStepResFtolerance(void *arkode_mem, ARKRwtFn rfun)
{
  /* unpack ark_mem, call arkResFtolerance, and return */
  ARKodeMem ark_mem;
  if (arkode_mem==NULL) {
    arkProcessError(NULL, ARK_MEM_NULL, "ARKODE::ARKStep",
                    "ARKStepResFtolerance", MSG_ARK_NO_MEM);
    return(ARK_MEM_NULL);
  }
  ark_mem = (ARKodeMem) arkode_mem;
  return(arkResFtolerance(ark_mem, rfun));
}


/*---------------------------------------------------------------
  ARKStepRootInit:

  Initialize (attach) a rootfinding problem to the stepper
  (wrappers for general ARKODE utility routine)
  ---------------------------------------------------------------*/
int ARKStepRootInit(void *arkode_mem, int nrtfn, ARKRootFn g)
{
  /* unpack ark_mem, call arkRootInit, and return */
  ARKodeMem ark_mem;
  if (arkode_mem==NULL) {
    arkProcessError(NULL, ARK_MEM_NULL, "ARKODE::ARKStep",
                    "ARKStepRootInit", MSG_ARK_NO_MEM);
    return(ARK_MEM_NULL);
  }
  ark_mem = (ARKodeMem) arkode_mem;
  return(arkRootInit(ark_mem, nrtfn, g));
}


/*---------------------------------------------------------------
  ARKStepEvolve:

  This is the main time-integration driver (wrappers for general
  ARKODE utility routine)
  ---------------------------------------------------------------*/
int ARKStepEvolve(void *arkode_mem, sunrealtype tout, N_Vector yout,
                  sunrealtype *tret, int itask)
{
  /* unpack ark_mem, call arkEvolve, and return */
  int retval;
  ARKodeMem ark_mem;
  if (arkode_mem==NULL) {
    arkProcessError(NULL, ARK_MEM_NULL, "ARKODE::ARKStep",
                    "ARKStepEvolve", MSG_ARK_NO_MEM);
    return(ARK_MEM_NULL);
  }
  ark_mem = (ARKodeMem) arkode_mem;
  SUNDIALS_MARK_FUNCTION_BEGIN(ARK_PROFILER);
  retval = arkEvolve(ark_mem, tout, yout, tret, itask);
  SUNDIALS_MARK_FUNCTION_END(ARK_PROFILER);
  return(retval);
}


/*---------------------------------------------------------------
  ARKStepGetDky:

  This returns interpolated output of the solution or its
  derivatives over the most-recently-computed step (wrapper for
  generic ARKODE utility routine)
  ---------------------------------------------------------------*/
int ARKStepGetDky(void *arkode_mem, sunrealtype t, int k, N_Vector dky)
{
  /* unpack ark_mem, call arkGetDky, and return */
  int retval;
  ARKodeMem ark_mem;
  if (arkode_mem==NULL) {
    arkProcessError(NULL, ARK_MEM_NULL, "ARKODE::ARKStep",
                    "ARKStepGetDky", MSG_ARK_NO_MEM);
    return(ARK_MEM_NULL);
  }
  ark_mem = (ARKodeMem) arkode_mem;
  SUNDIALS_MARK_FUNCTION_BEGIN(ARK_PROFILER);
  retval = arkGetDky(ark_mem, t, k, dky);
  SUNDIALS_MARK_FUNCTION_END(ARK_PROFILER);
  return(retval);
}


/*---------------------------------------------------------------
  ARKStepComputeState:

  Computes y based on the current prediction and given correction.
  ---------------------------------------------------------------*/
int ARKStepComputeState(void *arkode_mem, N_Vector zcor, N_Vector z)
{
  int retval;
  ARKodeMem ark_mem;
  ARKodeARKStepMem step_mem;

  /* access ARKodeARKStepMem structure */
  retval = arkStep_AccessStepMem(arkode_mem, "ARKStepComputeState",
                                 &ark_mem, &step_mem);
  if (retval != ARK_SUCCESS) return(retval);

  N_VLinearSum(ONE, step_mem->zpred, ONE, zcor, z);

  return(ARK_SUCCESS);
}


/*---------------------------------------------------------------
  ARKStepFree frees all ARKStep memory, and then calls an ARKODE
  utility routine to free the ARKODE infrastructure memory.
  ---------------------------------------------------------------*/
void ARKStepFree(void **arkode_mem)
{
  int j;
  sunindextype Bliw, Blrw;
  ARKodeMem ark_mem;
  ARKodeARKStepMem step_mem;

  /* nothing to do if arkode_mem is already NULL */
  if (*arkode_mem == NULL)  return;

  /* conditional frees on non-NULL ARKStep module */
  ark_mem = (ARKodeMem) (*arkode_mem);
  if (ark_mem->step_mem != NULL) {

    step_mem = (ARKodeARKStepMem) ark_mem->step_mem;

    /* free the Butcher tables */
    if (step_mem->Be != NULL) {
      ARKodeButcherTable_Space(step_mem->Be, &Bliw, &Blrw);
      ARKodeButcherTable_Free(step_mem->Be);
      step_mem->Be = NULL;
      ark_mem->liw -= Bliw;
      ark_mem->lrw -= Blrw;
    }
    if (step_mem->Bi != NULL) {
      ARKodeButcherTable_Space(step_mem->Bi, &Bliw, &Blrw);
      ARKodeButcherTable_Free(step_mem->Bi);
      step_mem->Bi = NULL;
      ark_mem->liw -= Bliw;
      ark_mem->lrw -= Blrw;
    }

    /* free the nonlinear solver memory (if applicable) */
    if ((step_mem->NLS != NULL) && (step_mem->ownNLS)) {
      SUNNonlinSolFree(step_mem->NLS);
      step_mem->ownNLS = SUNFALSE;
    }
    step_mem->NLS = NULL;

    /* free the linear solver memory */
    if (step_mem->lfree != NULL) {
      step_mem->lfree((void *) ark_mem);
      step_mem->lmem = NULL;
    }

    /* free the mass matrix solver memory */
    if (step_mem->mfree != NULL) {
      step_mem->mfree((void *) ark_mem);
      step_mem->mass_mem = NULL;
    }

    /* free the sdata, zpred and zcor vectors */
    if (step_mem->sdata != NULL) {
      arkFreeVec(ark_mem, &step_mem->sdata);
      step_mem->sdata = NULL;
    }
    if (step_mem->zpred != NULL) {
      arkFreeVec(ark_mem, &step_mem->zpred);
      step_mem->zpred = NULL;
    }
    if (step_mem->zcor != NULL) {
      arkFreeVec(ark_mem, &step_mem->zcor);
      step_mem->zcor = NULL;
    }

    /* free the RHS vectors */
    if (step_mem->Fe != NULL) {
      for(j=0; j<step_mem->stages; j++)
        arkFreeVec(ark_mem, &step_mem->Fe[j]);
      free(step_mem->Fe);
      step_mem->Fe = NULL;
      ark_mem->liw -= step_mem->stages;
    }
    if (step_mem->Fi != NULL) {
      for(j=0; j<step_mem->stages; j++)
        arkFreeVec(ark_mem, &step_mem->Fi[j]);
      free(step_mem->Fi);
      step_mem->Fi = NULL;
      ark_mem->liw -= step_mem->stages;
    }

    /* free stage vectors */
    if (step_mem->z != NULL) {
      for(j=0; j<step_mem->stages; j++)
        arkFreeVec(ark_mem, &step_mem->z[j]);
      free(step_mem->z);
      step_mem->z = NULL;
      ark_mem->liw -= step_mem->stages;
    }

    /* free the reusable arrays for fused vector interface */
    if (step_mem->cvals != NULL) {
      free(step_mem->cvals);
      step_mem->cvals = NULL;
      ark_mem->lrw -= step_mem->nfusedopvecs;
    }
    if (step_mem->Xvecs != NULL) {
      free(step_mem->Xvecs);
      step_mem->Xvecs = NULL;
      ark_mem->liw -= step_mem->nfusedopvecs;
    }
    step_mem->nfusedopvecs = 0;

    /* free work arrays for MRI forcing */
    if (step_mem->stage_times)
    {
      free(step_mem->stage_times);
      step_mem->stage_times = NULL;
      ark_mem->lrw -= step_mem->stages;
    }

    if (step_mem->stage_coefs)
    {
      free(step_mem->stage_coefs);
      step_mem->stage_coefs = NULL;
      ark_mem->lrw -= step_mem->stages;
    }

    /* free the time stepper module itself */
    free(ark_mem->step_mem);
    ark_mem->step_mem = NULL;

  }

  /* free memory for overall ARKODE infrastructure */
  arkFree(arkode_mem);
}


/*---------------------------------------------------------------
  ARKStepPrintMem:

  This routine outputs the memory from the ARKStep structure and
  the main ARKODE infrastructure to a specified file pointer
  (useful when debugging).
  ---------------------------------------------------------------*/
void ARKStepPrintMem(void* arkode_mem, FILE* outfile)
{
  ARKodeMem ark_mem;
  ARKodeARKStepMem step_mem;
  int retval;

#ifdef SUNDIALS_DEBUG_PRINTVEC
  int i;
#endif

  /* access ARKodeARKStepMem structure */
  retval = arkStep_AccessStepMem(arkode_mem, "ARKStepPrintMem",
                                 &ark_mem, &step_mem);
  if (retval != ARK_SUCCESS)  return;

  /* if outfile==NULL, set it to stdout */
  if (outfile == NULL)  outfile = stdout;

  /* output data from main ARKODE infrastructure */
  arkPrintMem(ark_mem, outfile);

  /* output integer quantities */
  fprintf(outfile,"ARKStep: q = %i\n", step_mem->q);
  fprintf(outfile,"ARKStep: p = %i\n", step_mem->p);
  fprintf(outfile,"ARKStep: istage = %i\n", step_mem->istage);
  fprintf(outfile,"ARKStep: stages = %i\n", step_mem->stages);
  fprintf(outfile,"ARKStep: maxcor = %i\n", step_mem->maxcor);
  fprintf(outfile,"ARKStep: msbp = %i\n", step_mem->msbp);
  fprintf(outfile,"ARKStep: predictor = %i\n", step_mem->predictor);
  fprintf(outfile,"ARKStep: lsolve_type = %i\n", step_mem->lsolve_type);
  fprintf(outfile,"ARKStep: msolve_type = %i\n", step_mem->msolve_type);
  fprintf(outfile,"ARKStep: convfail = %i\n", step_mem->convfail);

  /* output long integer quantities */
  fprintf(outfile,"ARKStep: nfe = %li\n", step_mem->nfe);
  fprintf(outfile,"ARKStep: nfi = %li\n", step_mem->nfi);
  fprintf(outfile,"ARKStep: nsetups = %li\n", step_mem->nsetups);
  fprintf(outfile,"ARKStep: nstlp = %li\n", step_mem->nstlp);

  /* output boolean quantities */
  fprintf(outfile,"ARKStep: user_linear = %i\n", step_mem->linear);
  fprintf(outfile,"ARKStep: user_linear_timedep = %i\n", step_mem->linear_timedep);
  fprintf(outfile,"ARKStep: user_explicit = %i\n", step_mem->explicit);
  fprintf(outfile,"ARKStep: user_implicit = %i\n", step_mem->implicit);
  fprintf(outfile,"ARKStep: jcur = %i\n", step_mem->jcur);

  /* output sunrealtype quantities */
  if (step_mem->Be != NULL) {
    fprintf(outfile,"ARKStep: explicit Butcher table:\n");
    ARKodeButcherTable_Write(step_mem->Be, outfile);
  }
  if (step_mem->Bi != NULL) {
    fprintf(outfile,"ARKStep: implicit Butcher table:\n");
    ARKodeButcherTable_Write(step_mem->Bi, outfile);
  }
  fprintf(outfile,"ARKStep: gamma = %"RSYM"\n", step_mem->gamma);
  fprintf(outfile,"ARKStep: gammap = %"RSYM"\n", step_mem->gammap);
  fprintf(outfile,"ARKStep: gamrat = %"RSYM"\n", step_mem->gamrat);
  fprintf(outfile,"ARKStep: crate = %"RSYM"\n", step_mem->crate);
  fprintf(outfile,"ARKStep: eRNrm = %"RSYM"\n", step_mem->eRNrm);
  fprintf(outfile,"ARKStep: nlscoef = %"RSYM"\n", step_mem->nlscoef);
  fprintf(outfile,"ARKStep: crdown = %"RSYM"\n", step_mem->crdown);
  fprintf(outfile,"ARKStep: rdiv = %"RSYM"\n", step_mem->rdiv);
  fprintf(outfile,"ARKStep: dgmax = %"RSYM"\n", step_mem->dgmax);

#ifdef SUNDIALS_DEBUG_PRINTVEC
  /* output vector quantities */
  fprintf(outfile, "ARKStep: sdata:\n");
  N_VPrintFile(step_mem->sdata, outfile);
  fprintf(outfile, "ARKStep: zpred:\n");
  N_VPrintFile(step_mem->zpred, outfile);
  fprintf(outfile, "ARKStep: zcor:\n");
  N_VPrintFile(step_mem->zcor, outfile);
  if (step_mem->Fe != NULL)
    for (i=0; i<step_mem->stages; i++) {
      fprintf(outfile,"ARKStep: Fe[%i]:\n", i);
      N_VPrintFile(step_mem->Fe[i], outfile);
    }
  if (step_mem->Fi != NULL)
    for (i=0; i<step_mem->stages; i++) {
      fprintf(outfile,"ARKStep: Fi[%i]:\n", i);
      N_VPrintFile(step_mem->Fi[i], outfile);
    }
#endif
}


/*===============================================================
  ARKStep Private functions
  ===============================================================*/

/*---------------------------------------------------------------
  Interface routines supplied to ARKODE
  ---------------------------------------------------------------*/

/*---------------------------------------------------------------
  arkStep_AttachLinsol:

  This routine attaches the various set of system linear solver
  interface routines, data structure, and solver type to the
  ARKStep module.
  ---------------------------------------------------------------*/
int arkStep_AttachLinsol(void* arkode_mem, ARKLinsolInitFn linit,
                         ARKLinsolSetupFn lsetup,
                         ARKLinsolSolveFn lsolve,
                         ARKLinsolFreeFn lfree,
                         SUNLinearSolver_Type lsolve_type,
                         void *lmem)
{
  ARKodeMem ark_mem;
  ARKodeARKStepMem step_mem;
  int retval;

  /* access ARKodeARKStepMem structure */
  retval = arkStep_AccessStepMem(arkode_mem, "arkStep_AttachLinsol",
                                 &ark_mem, &step_mem);
  if (retval != ARK_SUCCESS)  return(retval);

  /* free any existing system solver */
  if (step_mem->lfree != NULL)  step_mem->lfree(arkode_mem);

  /* Attach the provided routines, data structure and solve type */
  step_mem->linit       = linit;
  step_mem->lsetup      = lsetup;
  step_mem->lsolve      = lsolve;
  step_mem->lfree       = lfree;
  step_mem->lmem        = lmem;
  step_mem->lsolve_type = lsolve_type;

  /* Reset all linear solver counters */
  step_mem->nsetups = 0;
  step_mem->nstlp   = 0;

  return(ARK_SUCCESS);
}


/*---------------------------------------------------------------
  arkStep_AttachMasssol:

  This routine attaches the set of mass matrix linear solver
  interface routines, data structure, and solver type to the
  ARKStep module.
  ---------------------------------------------------------------*/
int arkStep_AttachMasssol(void* arkode_mem,
                          ARKMassInitFn minit,
                          ARKMassSetupFn msetup,
                          ARKMassMultFn mmult,
                          ARKMassSolveFn msolve,
                          ARKMassFreeFn mfree,
                          sunbooleantype time_dep,
                          SUNLinearSolver_Type msolve_type,
                          void *mass_mem)
{
  ARKodeMem ark_mem;
  ARKodeARKStepMem step_mem;
  int retval;

  /* access ARKodeARKStepMem structure */
  retval = arkStep_AccessStepMem(arkode_mem, "arkStep_AttachMasssol",
                                 &ark_mem, &step_mem);
  if (retval != ARK_SUCCESS)  return(retval);

  /* free any existing mass matrix solver */
  if (step_mem->mfree != NULL)  step_mem->mfree(arkode_mem);

  /* Attach the provided routines, data structure and solve type */
  step_mem->minit       = minit;
  step_mem->msetup      = msetup;
  step_mem->mmult       = mmult;
  step_mem->msolve      = msolve;
  step_mem->mfree       = mfree;
  step_mem->mass_mem    = mass_mem;
  step_mem->mass_type   = (time_dep) ? MASS_TIMEDEP : MASS_FIXED;
  step_mem->msolve_type = msolve_type;

  /* Attach mmult function pointer to ark_mem as well */
  ark_mem->step_mmult = mmult;

  return(ARK_SUCCESS);
}


/*---------------------------------------------------------------
  arkStep_DisableLSetup:

  This routine NULLifies the lsetup function pointer in the
  ARKStep module.
  ---------------------------------------------------------------*/
void arkStep_DisableLSetup(void* arkode_mem)
{
  ARKodeMem ark_mem;
  ARKodeARKStepMem step_mem;

  /* access ARKodeARKStepMem structure */
  if (arkode_mem==NULL)  return;
  ark_mem = (ARKodeMem) arkode_mem;
  if (ark_mem->step_mem==NULL)  return;
  step_mem = (ARKodeARKStepMem) ark_mem->step_mem;

  /* nullify the lsetup function pointer */
  step_mem->lsetup = NULL;
}


/*---------------------------------------------------------------
  arkStep_DisableMSetup:

  This routine NULLifies the msetup function pointer in the
  ARKStep module.
  ---------------------------------------------------------------*/
void arkStep_DisableMSetup(void* arkode_mem)
{
  ARKodeMem ark_mem;
  ARKodeARKStepMem step_mem;

  /* access ARKodeARKStepMem structure */
  if (arkode_mem==NULL)  return;
  ark_mem = (ARKodeMem) arkode_mem;
  if (ark_mem->step_mem==NULL)  return;
  step_mem = (ARKodeARKStepMem) ark_mem->step_mem;

  /* nullify the msetup function pointer */
  step_mem->msetup = NULL;
}


/*---------------------------------------------------------------
  arkStep_GetLmem:

  This routine returns the system linear solver interface memory
  structure, lmem.
  ---------------------------------------------------------------*/
void* arkStep_GetLmem(void* arkode_mem)
{
  ARKodeMem ark_mem;
  ARKodeARKStepMem step_mem;
  int retval;

  /* access ARKodeARKStepMem structure, and return lmem */
  retval = arkStep_AccessStepMem(arkode_mem, "arkStep_GetLmem",
                                 &ark_mem, &step_mem);
  if (retval != ARK_SUCCESS)  return(NULL);
  return(step_mem->lmem);
}


/*---------------------------------------------------------------
  arkStep_GetMassMem:

  This routine returns the mass matrix solver interface memory
  structure, mass_mem.
  ---------------------------------------------------------------*/
void* arkStep_GetMassMem(void* arkode_mem)
{
  ARKodeMem ark_mem;
  ARKodeARKStepMem step_mem;
  int retval;

  /* access ARKodeARKStepMem structure, and return mass_mem */
  retval = arkStep_AccessStepMem(arkode_mem, "arkStep_GetMassMem",
                                 &ark_mem, &step_mem);
  if (retval != ARK_SUCCESS)  return(NULL);
  return(step_mem->mass_mem);
}


/*---------------------------------------------------------------
  arkStep_GetImplicitRHS:

  This routine returns the implicit RHS function pointer, fi.
  ---------------------------------------------------------------*/
ARKRhsFn arkStep_GetImplicitRHS(void* arkode_mem)
{
  ARKodeMem ark_mem;
  ARKodeARKStepMem step_mem;
  int retval;

  /* access ARKodeARKStepMem structure, and return fi */
  retval = arkStep_AccessStepMem(arkode_mem, "arkStep_GetImplicitRHS",
                                 &ark_mem, &step_mem);
  if (retval != ARK_SUCCESS)  return(NULL);
  return(step_mem->fi);
}


/*---------------------------------------------------------------
  arkStep_GetGammas:

  This routine fills the current value of gamma, and states
  whether the gamma ratio fails the dgmax criteria.
  ---------------------------------------------------------------*/
int arkStep_GetGammas(void* arkode_mem, sunrealtype *gamma,
                      sunrealtype *gamrat, sunbooleantype **jcur,
                      sunbooleantype *dgamma_fail)
{
  ARKodeMem ark_mem;
  ARKodeARKStepMem step_mem;
  int retval;

  /* access ARKodeARKStepMem structure */
  retval = arkStep_AccessStepMem(arkode_mem, "arkStep_GetGammas",
                                 &ark_mem, &step_mem);
  if (retval != ARK_SUCCESS)  return(retval);

  /* set outputs */
  step_mem = (ARKodeARKStepMem) ark_mem->step_mem;
  *gamma  = step_mem->gamma;
  *gamrat = step_mem->gamrat;
  *jcur = &step_mem->jcur;
  *dgamma_fail = (SUNRabs(*gamrat - ONE) >= step_mem->dgmax);

  return(ARK_SUCCESS);
}


/*---------------------------------------------------------------
  arkStep_Init:

  This routine is called just prior to performing internal time
  steps (after all user "set" routines have been called) from
  within arkInitialSetup.

  For all initialization types, this routine sets the relevant
  TakeStep routine based on the current problem configuration.

  With initialization type FIRST_INIT this routine:
  - sets/checks the ARK Butcher tables to be used
  - allocates any memory that depends on the number of ARK stages,
    method order, or solver options
  - checks for consistency between the system and mass matrix
    linear solvers (if applicable)
  - initializes and sets up the system and mass matrix linear
    solvers (if applicable)
  - initializes and sets up the nonlinear solver (if applicable)
  - allocates the interpolation data structure (if needed based
    on ARKStep solver options)
  - updates the call_fullrhs flag if necessary

  With initialization type FIRST_INIT or RESIZE_INIT, this routine:
  - sets the relevant TakeStep routine based on the current
    problem configuration
  - checks for consistency between the system and mass matrix
    linear solvers (if applicable)
  - initializes and sets up the system and mass matrix linear
    solvers (if applicable)
  - initializes and sets up the nonlinear solver (if applicable)

  With initialization type RESET_INIT, this routine does nothing.
  ---------------------------------------------------------------*/
int arkStep_Init(void* arkode_mem, int init_type)
{
  ARKodeMem ark_mem;
  ARKodeARKStepMem step_mem;
  int j, retval;
  sunbooleantype reset_efun;

  /* access ARKodeARKStepMem structure */
  retval = arkStep_AccessStepMem(arkode_mem, "arkStep_Init",
                                 &ark_mem, &step_mem);
  if (retval != ARK_SUCCESS)  return(retval);

  /* immediately return if reset */
  if (init_type == RESET_INIT) return(ARK_SUCCESS);

  /* initializations/checks for (re-)initialization call */
  if (init_type == FIRST_INIT) {

    /* enforce use of arkEwtSmallReal if using a fixed step size for
       an explicit method, an internal error weight function, and not
       using an iterative mass matrix solver with rwt=ewt */
    reset_efun = SUNTRUE;
    if ( step_mem->implicit )   reset_efun = SUNFALSE;
    if ( !ark_mem->fixedstep )  reset_efun = SUNFALSE;
    if ( ark_mem->user_efun )   reset_efun = SUNFALSE;
    if ( ark_mem->rwt_is_ewt && (step_mem->msolve_type == SUNLINEARSOLVER_ITERATIVE) )
      reset_efun = SUNFALSE;
    if ( ark_mem->rwt_is_ewt && (step_mem->msolve_type == SUNLINEARSOLVER_MATRIX_ITERATIVE) )
      reset_efun = SUNFALSE;
    if (reset_efun) {
      ark_mem->user_efun = SUNFALSE;
      ark_mem->efun      = arkEwtSetSmallReal;
      ark_mem->e_data    = ark_mem;
    }

    /* Create Butcher tables (if not already set) */
    retval = arkStep_SetButcherTables(ark_mem);
    if (retval != ARK_SUCCESS) {
      arkProcessError(ark_mem, ARK_ILL_INPUT, "ARKODE::ARKStep", "arkStep_Init",
                      "Could not create Butcher table(s)");
      return(ARK_ILL_INPUT);
    }

    /* Check that Butcher tables are OK */
    retval = arkStep_CheckButcherTables(ark_mem);
    if (retval != ARK_SUCCESS) {
      arkProcessError(ark_mem, ARK_ILL_INPUT, "ARKODE::ARKStep",
                      "arkStep_Init", "Error in Butcher table(s)");
      return(ARK_ILL_INPUT);
    }

    /* Retrieve/store method and embedding orders now that tables are finalized */
    if (step_mem->Bi != NULL) {
      step_mem->q = ark_mem->hadapt_mem->q = step_mem->Bi->q;
      step_mem->p = ark_mem->hadapt_mem->p = step_mem->Bi->p;
    } else {
      step_mem->q = ark_mem->hadapt_mem->q = step_mem->Be->q;
      step_mem->p = ark_mem->hadapt_mem->p = step_mem->Be->p;
    }

    /* Ensure that if adaptivity is enabled, then method includes embedding coefficients */
    if (!ark_mem->fixedstep && (step_mem->p == 0)) {
      arkProcessError(ark_mem, ARK_ILL_INPUT, "ARKODE::ARKStep", "arkStep_Init",
                      "Adaptive timestepping cannot be performed without embedding coefficients");
      return(ARK_ILL_INPUT);
    }

    /* Relaxation is incompatible with implicit RHS deduction */
    if (ark_mem->relax_enabled && step_mem->implicit && step_mem->deduce_rhs)
    {
      arkProcessError(ark_mem, ARK_ILL_INPUT, "ARKODE::ARKStep",
                      "arkStep_Init", "Relaxation cannot be performed when deducing implicit RHS values");
      return ARK_ILL_INPUT;
    }

    /* Allocate ARK RHS vector memory, update storage requirements */
    /*   Allocate Fe[0] ... Fe[stages-1] if needed */
    if (step_mem->explicit) {
      if (step_mem->Fe == NULL)
        step_mem->Fe = (N_Vector *) calloc(step_mem->stages, sizeof(N_Vector));
      for (j=0; j<step_mem->stages; j++) {
        if (!arkAllocVec(ark_mem, ark_mem->ewt, &(step_mem->Fe[j])))
          return(ARK_MEM_FAIL);
      }
      ark_mem->liw += step_mem->stages;  /* pointers */
    }

    /*   Allocate Fi[0] ... Fi[stages-1] if needed */
    if (step_mem->implicit) {
      if (step_mem->Fi == NULL)
        step_mem->Fi = (N_Vector *) calloc(step_mem->stages, sizeof(N_Vector));
      for (j=0; j<step_mem->stages; j++) {
        if (!arkAllocVec(ark_mem, ark_mem->ewt, &(step_mem->Fi[j])))
          return(ARK_MEM_FAIL);
      }
      ark_mem->liw += step_mem->stages;  /* pointers */
    }

    /* Allocate stage storage for relaxation with implicit/IMEX methods or if a
       fixed mass matrix is present (since we store f(t,y) not M^{-1} f(t,y)) */
    if (ark_mem->relax_enabled && (step_mem->implicit ||
                                   step_mem->mass_type == MASS_FIXED))
    {
      if (step_mem->z == NULL)
        step_mem->z = (N_Vector *) calloc(step_mem->stages, sizeof(N_Vector));
      for (j = 0; j < step_mem->stages; j++) {
        if (!arkAllocVec(ark_mem, ark_mem->ewt, &(step_mem->z[j])))
          return(ARK_MEM_FAIL);
      }
      ark_mem->liw += step_mem->stages;  /* pointers */
    }

    /* Allocate reusable arrays for fused vector operations */
    step_mem->nfusedopvecs = 2 * step_mem->stages + 2 + step_mem->nforcing;
    if (step_mem->cvals == NULL) {
      step_mem->cvals = (sunrealtype *) calloc(step_mem->nfusedopvecs,
                                            sizeof(sunrealtype));
      if (step_mem->cvals == NULL)  return(ARK_MEM_FAIL);
      ark_mem->lrw += step_mem->nfusedopvecs;
    }
    if (step_mem->Xvecs == NULL) {
      step_mem->Xvecs = (N_Vector *) calloc(step_mem->nfusedopvecs,
                                            sizeof(N_Vector));
      if (step_mem->Xvecs == NULL)  return(ARK_MEM_FAIL);
      ark_mem->liw += step_mem->nfusedopvecs;   /* pointers */
    }

    /* Allocate workspace for MRI forcing -- need to allocate here as the
       number of stages may not bet set before this point and we assume
       SetInnerForcing has been called before the first step i.e., methods
       start with a fast integration */
    if (step_mem->expforcing || step_mem->impforcing)
    {
      if (!(step_mem->stage_times))
      {
        step_mem->stage_times = (realtype*) calloc(step_mem->stages,
                                                   sizeof(realtype));
        ark_mem->lrw += step_mem->stages;
      }

      if (!(step_mem->stage_coefs))
      {
        step_mem->stage_coefs = (realtype*) calloc(step_mem->stages,
                                                   sizeof(realtype));
        ark_mem->lrw += step_mem->stages;
      }
    }

    /* Limit max interpolant degree (negative input only overwrites the current
       interpolant degree if it is greater than abs(input). */
    if (ark_mem->interp != NULL)
    {
      if (step_mem->q > 1)
      {
        /* Limit max degree to at most one less than the method global order */
        retval = arkInterpSetDegree(ark_mem, ark_mem->interp, -(step_mem->q - 1));
      }
      else
      {
        /* Allow for linear interpolant with first order methods to ensure
           solution values are returned at the time interval end points */
        retval = arkInterpSetDegree(ark_mem, ark_mem->interp, -(step_mem->q));
      }

      if (retval != ARK_SUCCESS)
      {
        arkProcessError(ark_mem, ARK_ILL_INPUT, "ARKODE::ARKStep", "arkStep_Init",
                        "Unable to update interpolation polynomial degree");
        return (ARK_ILL_INPUT);
      }
    }
  }

  /* set appropriate TakeStep routine based on problem configuration */
  /*    (only one choice for now) */
  ark_mem->step = arkStep_TakeStep_Z;

  /* Check for consistency between mass system and system linear system modules
     (e.g., if lsolve is direct, msolve needs to match) */
  if ((step_mem->mass_type != MASS_IDENTITY) && step_mem->lmem) {
    if (step_mem->lsolve_type != step_mem->msolve_type) {
      arkProcessError(ark_mem, ARK_ILL_INPUT, "ARKODE::ARKStep", "arkStep_Init",
                      "Incompatible linear and mass matrix solvers");
      return(ARK_ILL_INPUT);
    }
  }

  /* Perform mass matrix solver initialization and setup (if applicable) */
  if (step_mem->mass_type != MASS_IDENTITY) {

    /* Call minit (if it exists) */
    if (step_mem->minit != NULL) {
      retval = step_mem->minit((void *) ark_mem);
      if (retval != 0) {
        arkProcessError(ark_mem, ARK_MASSINIT_FAIL, "ARKODE::ARKStep",
                        "arkStep_Init", MSG_ARK_MASSINIT_FAIL);
        return(ARK_MASSINIT_FAIL);
      }
    }

    /* Call msetup (if it exists) */
    if (step_mem->msetup != NULL) {
      retval = step_mem->msetup((void *) ark_mem, ark_mem->tcur,
                                ark_mem->tempv1, ark_mem->tempv2,
                                ark_mem->tempv3);
      if (retval != 0) {
        arkProcessError(ark_mem, ARK_MASSSETUP_FAIL, "ARKODE::ARKStep",
                        "arkStep_Init", MSG_ARK_MASSSETUP_FAIL);
        return(ARK_MASSSETUP_FAIL);
      }
    }
  }

  /* Call linit (if it exists) */
  if (step_mem->linit) {
    retval = step_mem->linit(ark_mem);
    if (retval != 0) {
      arkProcessError(ark_mem, ARK_LINIT_FAIL, "ARKODE::ARKStep",
                      "arkStep_Init", MSG_ARK_LINIT_FAIL);
      return(ARK_LINIT_FAIL);
    }
  }

  /* Initialize the nonlinear solver object (if it exists) */
  if (step_mem->NLS) {
    retval = arkStep_NlsInit(ark_mem);
    if (retval != ARK_SUCCESS) {
      arkProcessError(ark_mem, ARK_NLS_INIT_FAIL, "ARKODE::ARKStep", "arkStep_Init",
                      "Unable to initialize SUNNonlinearSolver object");
      return(ARK_NLS_INIT_FAIL);
    }
  }

  /* Signal to shared arkode module that full RHS evaluations are required */
  ark_mem->call_fullrhs = SUNTRUE;

  return(ARK_SUCCESS);
}


/*------------------------------------------------------------------------------
  arkStep_FullRHS:

  Rewriting the problem
    My' = fe(t,y) + fi(t,y)
  in the form
    y' = M^{-1}*[ fe(t,y) + fi(t,y) ],
  this routine computes the full right-hand side vector,
    f = M^{-1}*[ fe(t,y) + fi(t,y) ]

  This will be called in one of three 'modes':
<<<<<<< HEAD
    ARK_FULLRHS_START -> called at the beginning of a simulation
                         or after post processing at step
    ARK_FULLRHS_END   -> called at the end of a successful step
    ARK_FULLRHS_OTHER -> called elsewhere (e.g. for dense output)

  If it is called in ARK_FULLRHS_START mode, we store the vectors
  fe(t,y) and fi(t,y) in Fe[0] and Fi[0] for possible reuse in the
  first stage of the subsequent time step.

  If it is called in ARK_FULLRHS_END mode and the ARK method
  coefficients support it, we may just copy vectors Fe[stages] and
  Fi[stages] to fill f instead of calling fe() and fi().

  ARK_FULLRHS_OTHER mode is only called for dense output in-between
  steps, or when estimating the initial time step size, so we strive to
  store the intermediate parts so that they do not interfere
  with the other two modes.
  ---------------------------------------------------------------*/
int arkStep_FullRHS(void* arkode_mem, sunrealtype t, N_Vector y, N_Vector f,
=======

     ARK_FULLRHS_START -> called at the beginning of a simulation i.e., at
                          (tn, yn) = (t0, y0) or (tR, yR)

     ARK_FULLRHS_END   -> called at the end of a successful step i.e, at
                          (tcur, ycur) or the start of the subsequent step i.e.,
                          at (tn, yn) = (tcur, ycur) from the end of the last
                          step

     ARK_FULLRHS_OTHER -> called elsewhere (e.g. for dense output)

  If this function is called in ARK_FULLRHS_START or ARK_FULLRHS_END mode and
  evaluating the RHS functions is necessary, we store the vectors fe(t,y) and
  fi(t,y) in Fe[0] and Fi[0] for possible reuse in the first stage of the
  subsequent time step.

  In ARK_FULLRHS_END mode we check if the method is stiffly accurate and, if
  appropriate, copy the vectors Fe[stages - 1] and Fi[stages - 1] to Fe[0] and
  Fi[0] for possible reuse in the first stage of the subsequent time step.

  ARK_FULLRHS_OTHER mode is only called for dense output in-between steps, or
  when estimating the initial time step size, so we strive to store the
  intermediate parts so that they do not interfere with the other two modes.
  ----------------------------------------------------------------------------*/
int arkStep_FullRHS(void* arkode_mem, realtype t, N_Vector y, N_Vector f,
>>>>>>> 40f5135c
                    int mode)
{
  ARKodeMem ark_mem;
  ARKodeARKStepMem step_mem;
  int nvec, retval;
  sunbooleantype recomputeRHS;
  sunrealtype* cvals;
  N_Vector* Xvecs;
  realtype stage_coefs = ONE;

  /* access ARKodeARKStepMem structure */
  retval = arkStep_AccessStepMem(arkode_mem, "arkStep_FullRHS",
                                 &ark_mem, &step_mem);
  if (retval != ARK_SUCCESS)  return(retval);

  /* local shortcuts for use with fused vector operations */
  cvals = step_mem->cvals;
  Xvecs = step_mem->Xvecs;

  /* setup mass-matrix if required (use output f as a temporary) */
  if ((step_mem->mass_type == MASS_TIMEDEP) && (step_mem->msetup != NULL)) {
    retval = step_mem->msetup((void *) ark_mem, t, f,
                              ark_mem->tempv2, ark_mem->tempv3);
    if (retval != ARK_SUCCESS)  return(ARK_MASSSETUP_FAIL);
  }

  /* perform RHS functions contingent on 'mode' argument */
  switch(mode) {

  case ARK_FULLRHS_START:

    /* compute the full RHS */
    if (!(ark_mem->fn_is_current))
    {
      /* compute the explicit component */
      if (step_mem->explicit)
      {
        retval = step_mem->fe(t, y, step_mem->Fe[0], ark_mem->user_data);
        step_mem->nfe++;
        if (retval != 0)
        {
          arkProcessError(ark_mem, ARK_RHSFUNC_FAIL, "ARKODE::ARKStep",
                          "arkStep_FullRHS", MSG_ARK_RHSFUNC_FAILED, t);
          return(ARK_RHSFUNC_FAIL);
        }

        /* compute and store M(t)^{-1} fe */
        if (step_mem->mass_type == MASS_TIMEDEP)
        {
          retval = step_mem->msolve((void *) ark_mem, step_mem->Fe[0],
                                    step_mem->nlscoef / ark_mem->h);
          if (retval)
          {
            arkProcessError(ark_mem, ARK_MASSSOLVE_FAIL, "ARKODE::ARKStep",
                            "arkStep_FullRHS", "Mass matrix solver failure");
            return ARK_MASSSOLVE_FAIL;
          }
        }
      }

      /* compute the implicit component */
      if (step_mem->implicit)
      {
        retval = step_mem->fi(t, y, step_mem->Fi[0], ark_mem->user_data);
        step_mem->nfi++;
        if (retval != 0)
        {
          arkProcessError(ark_mem, ARK_RHSFUNC_FAIL, "ARKODE::ARKStep",
                          "arkStep_FullRHS", MSG_ARK_RHSFUNC_FAILED, t);
          return(ARK_RHSFUNC_FAIL);
        }

        /* compute and store M(t)^{-1} fi */
        if (step_mem->mass_type == MASS_TIMEDEP)
        {
          retval = step_mem->msolve((void *) ark_mem, step_mem->Fi[0],
                                    step_mem->nlscoef / ark_mem->h);
          if (retval)
          {
            arkProcessError(ark_mem, ARK_MASSSOLVE_FAIL, "ARKODE::ARKStep",
                            "arkStep_FullRHS", "Mass matrix solver failure");
            return ARK_MASSSOLVE_FAIL;
          }
        }
      }
    }

    /* combine RHS vector(s) into output */
    if (step_mem->explicit && step_mem->implicit)
    {
      /* ImEx */
      N_VLinearSum(ONE, step_mem->Fi[0], ONE, step_mem->Fe[0], f);
    }
    else if (step_mem->implicit)
    {
      /* implicit */
      N_VScale(ONE, step_mem->Fi[0], f);
    }
    else
    {
      /* explicit */
      N_VScale(ONE, step_mem->Fe[0], f);
    }

    /* compute M^{-1} f for output but do not store */
    if (step_mem->mass_type == MASS_FIXED)
    {
      retval = step_mem->msolve((void *) ark_mem, f,
                                step_mem->nlscoef / ark_mem->h);
      if (retval)
      {
        arkProcessError(ark_mem, ARK_MASSSOLVE_FAIL, "ARKODE::ARKStep",
                        "arkStep_FullRHS", "Mass matrix solver failure");
        return ARK_MASSSOLVE_FAIL;
      }
    }

    /* apply external polynomial (MRI) forcing (M = I required) */
    if (step_mem->expforcing || step_mem->impforcing)
    {
      cvals[0] = ONE;
      Xvecs[0] = f;
      nvec     = 1;
      arkStep_ApplyForcing(step_mem, &t, &stage_coefs, 1, &nvec);
      N_VLinearCombination(nvec, cvals, Xvecs, f);
    }

    break;

  case ARK_FULLRHS_END:

    /* compute the full RHS */
    if (!(ark_mem->fn_is_current))
    {
      /* determine if RHS functions need to be recomputed */
      recomputeRHS = SUNFALSE;

      if (step_mem->explicit)
      {
        if (!ARKodeButcherTable_IsStifflyAccurate(step_mem->Be))
        {
          recomputeRHS = SUNTRUE;
        }
      }

      if (step_mem->implicit)
      {
        if (!ARKodeButcherTable_IsStifflyAccurate(step_mem->Bi))
        {
          recomputeRHS = SUNTRUE;
        }
      }

      /* Stiffly Accurate methods are not SA when relaxation is enabled */
      if (ark_mem->relax_enabled) { recomputeRHS = SUNTRUE; }

      /* recompute RHS functions */
      if (recomputeRHS)
      {
        /* compute the explicit component */
        if (step_mem->explicit)
        {
          retval = step_mem->fe(t, y, step_mem->Fe[0], ark_mem->user_data);
          step_mem->nfe++;
          if (retval != 0)
          {
            arkProcessError(ark_mem, ARK_RHSFUNC_FAIL, "ARKODE::ARKStep",
                            "arkStep_FullRHS", MSG_ARK_RHSFUNC_FAILED, t);
            return(ARK_RHSFUNC_FAIL);
          }

          /* compute and store M(t)^{-1} fi */
          if (step_mem->mass_type == MASS_TIMEDEP)
          {
            retval = step_mem->msolve((void *) ark_mem, step_mem->Fe[0],
                                      step_mem->nlscoef / ark_mem->h);
            if (retval)
            {
              arkProcessError(ark_mem, ARK_MASSSOLVE_FAIL, "ARKODE::ARKStep",
                              "arkStep_FullRHS", "Mass matrix solver failure");
              return ARK_MASSSOLVE_FAIL;
            }
          }
        }

        /* compute the implicit component */
        if (step_mem->implicit)
        {
          retval = step_mem->fi(t, y, step_mem->Fi[0], ark_mem->user_data);
          step_mem->nfi++;
          if (retval != 0)
          {
            arkProcessError(ark_mem, ARK_RHSFUNC_FAIL, "ARKODE::ARKStep",
                            "arkStep_FullRHS", MSG_ARK_RHSFUNC_FAILED, t);
            return(ARK_RHSFUNC_FAIL);
          }

          /* compute and store M(t)^{-1} fi */
          if (step_mem->mass_type == MASS_TIMEDEP)
          {
            retval = step_mem->msolve((void *) ark_mem, step_mem->Fi[0],
                                      step_mem->nlscoef / ark_mem->h);
            if (retval)
            {
              arkProcessError(ark_mem, ARK_MASSSOLVE_FAIL, "ARKODE::ARKStep",
                              "arkStep_FullRHS", "Mass matrix solver failure");
              return ARK_MASSSOLVE_FAIL;
            }
          }
        }
      }
      else
      {
        if (step_mem->explicit)
        {
          N_VScale(ONE, step_mem->Fe[step_mem->stages-1], step_mem->Fe[0]);
        }
        if (step_mem->implicit)
        {
          N_VScale(ONE, step_mem->Fi[step_mem->stages-1], step_mem->Fi[0]);
        }
      }
    }

    /* combine RHS vector(s) into output */
    if (step_mem->explicit && step_mem->implicit)
    {
      /* ImEx */
      N_VLinearSum(ONE, step_mem->Fi[0], ONE, step_mem->Fe[0], f);
    }
    else if (step_mem->implicit)
    {
      /* implicit */
      N_VScale(ONE, step_mem->Fi[0], f);
    }
    else
    {
      /* explicit */
      N_VScale(ONE, step_mem->Fe[0], f);
    }

    /* compute M^{-1} f for output but do not store */
    if (step_mem->mass_type == MASS_FIXED)
    {
      retval = step_mem->msolve((void *) ark_mem, f,
                                step_mem->nlscoef / ark_mem->h);
      if (retval)
      {
        arkProcessError(ark_mem, ARK_MASSSOLVE_FAIL, "ARKODE::ARKStep",
                        "arkStep_FullRHS", "Mass matrix solver failure");
        return ARK_MASSSOLVE_FAIL;
      }
    }

    /* apply external polynomial (MRI) forcing (M = I required) */
    if (step_mem->expforcing || step_mem->impforcing)
    {
      cvals[0] = ONE;
      Xvecs[0] = f;
      nvec     = 1;
      arkStep_ApplyForcing(step_mem, &t, &stage_coefs, 1, &nvec);
      N_VLinearCombination(nvec, cvals, Xvecs, f);
    }

    break;

  case ARK_FULLRHS_OTHER:

    /* compute the explicit component and store in ark_tempv2 */
    if (step_mem->explicit) {
      retval = step_mem->fe(t, y, ark_mem->tempv2, ark_mem->user_data);
      step_mem->nfe++;
      if (retval != 0) {
        arkProcessError(ark_mem, ARK_RHSFUNC_FAIL, "ARKODE::ARKStep",
                        "arkStep_FullRHS", MSG_ARK_RHSFUNC_FAILED, t);
        return(ARK_RHSFUNC_FAIL);
      }
    }

    /* compute the implicit component and store in sdata */
    if (step_mem->implicit) {
      retval = step_mem->fi(t, y, step_mem->sdata, ark_mem->user_data);
      step_mem->nfi++;
      if (retval != 0) {
        arkProcessError(ark_mem, ARK_RHSFUNC_FAIL, "ARKODE::ARKStep",
                        "arkStep_FullRHS", MSG_ARK_RHSFUNC_FAILED, t);
        return(ARK_RHSFUNC_FAIL);
      }
    }

    /* combine RHS vector(s) into output */
    if (step_mem->explicit && step_mem->implicit) { /* ImEx */
      N_VLinearSum(ONE, step_mem->sdata, ONE, ark_mem->tempv2, f);
    } else if (step_mem->implicit) {                   /* implicit */
      N_VScale(ONE, step_mem->sdata, f);
    } else {                                           /* explicit */
      N_VScale(ONE, ark_mem->tempv2, f);
    }

    /* compute M^{-1} f for output but do not store */
    if (step_mem->mass_type != MASS_IDENTITY)
    {
      retval = step_mem->msolve((void *) ark_mem, f,
                                step_mem->nlscoef / ark_mem->h);
      if (retval)
      {
        arkProcessError(ark_mem, ARK_MASSSOLVE_FAIL, "ARKODE::ARKStep",
                        "arkStep_FullRHS", "Mass matrix solver failure");
        return ARK_MASSSOLVE_FAIL;
      }
    }

    /* apply external polynomial (MRI) forcing (M = I required) */
    if (step_mem->expforcing || step_mem->impforcing)
    {
      cvals[0] = ONE;
      Xvecs[0] = f;
      nvec     = 1;
      arkStep_ApplyForcing(step_mem, &t, &stage_coefs, 1, &nvec);
      N_VLinearCombination(nvec, cvals, Xvecs, f);
    }

    break;

  default:
    /* return with RHS failure if unknown mode is passed */
    arkProcessError(ark_mem, ARK_RHSFUNC_FAIL, "ARKODE::ARKStep",
                    "arkStep_FullRHS", "Unknown full RHS mode");
    return(ARK_RHSFUNC_FAIL);
  }

  return(ARK_SUCCESS);
}


/*---------------------------------------------------------------
  arkStep_TakeStep_Z:

  This routine serves the primary purpose of the ARKStep module:
  it performs a single ARK step (with embedding, if possible).
  This version solves for each ARK stage vector, z_i.

  The output variable dsmPtr should contain estimate of the
  weighted local error if an embedding is present; otherwise it
  should be 0.

  The input/output variable nflagPtr is used to gauge convergence
  of any algebraic solvers within the step.  At the start of a new
  time step, this will initially have the value FIRST_CALL.  On
  return from this function, nflagPtr should have a value:
            0 => algebraic solve completed successfully
           >0 => solve did not converge at this step size
                 (but may with a smaller stepsize)
           <0 => solve encountered an unrecoverable failure

  The return value from this routine is:
            0 => step completed successfully
           >0 => step encountered recoverable failure;
                 reduce step and retry (if possible)
           <0 => step encountered unrecoverable failure
  ---------------------------------------------------------------*/
int arkStep_TakeStep_Z(void* arkode_mem, sunrealtype *dsmPtr, int *nflagPtr)
{
<<<<<<< HEAD
  int retval, is, nvec;
  sunbooleantype implicit_stage;
  sunbooleantype deduce_stage;
  ARKodeMem ark_mem;
  ARKodeARKStepMem step_mem;
  N_Vector zcor0;
  sunrealtype* cvals;
  N_Vector* Xvecs;
=======
  int retval, is, is_start, mode;
  booleantype implicit_stage;
  booleantype deduce_stage;
  booleantype save_stages;
  booleantype stiffly_accurate;
  ARKodeMem ark_mem;
  ARKodeARKStepMem step_mem;
  N_Vector zcor0;
>>>>>>> 40f5135c

  /* access ARKodeARKStepMem structure */
  retval = arkStep_AccessStepMem(arkode_mem, "arkStep_TakeStep_Z",
                                 &ark_mem, &step_mem);
  if (retval != ARK_SUCCESS)  return(retval);

  /* if problem will involve no algebraic solvers, initialize nflagPtr to success */
  if ((!step_mem->implicit) && (step_mem->mass_type == MASS_IDENTITY))
    *nflagPtr = ARK_SUCCESS;

  /* call nonlinear solver setup if it exists */
  if (step_mem->NLS)
    if ((step_mem->NLS)->ops->setup) {
      zcor0 = ark_mem->tempv3;
      N_VConst(ZERO, zcor0);    /* set guess to all 0 (since using predictor-corrector form) */
      retval = SUNNonlinSolSetup(step_mem->NLS, zcor0, ark_mem);
      if (retval < 0) return(ARK_NLS_SETUP_FAIL);
      if (retval > 0) return(ARK_NLS_SETUP_RECVR);
    }

  /* check if we need to store stage values */
  save_stages = SUNFALSE;
  if (ark_mem->relax_enabled && (step_mem->implicit ||
                                 step_mem->mass_type == MASS_FIXED))
  {
    save_stages = SUNTRUE;
  }

  /* check for implicit method with explicit first stage */
  implicit_stage = SUNFALSE;
  is_start = 1;
  if (step_mem->implicit)
  {
    if (SUNRabs(step_mem->Bi->A[0][0]) > TINY)
    {
      implicit_stage = SUNTRUE;
      is_start = 0;
    }
  }

  /* explicit first stage -- store stage if necessary for relaxation */
  if (is_start == 1 && save_stages)
  {
    N_VScale(ONE, ark_mem->yn, step_mem->z[0]);
  }

  /* check if the method is Stiffly Accurate (SA) */
  stiffly_accurate = SUNTRUE;
  if (step_mem->explicit)
  {
    if (!ARKodeButcherTable_IsStifflyAccurate(step_mem->Be))
    {
      stiffly_accurate = SUNFALSE;
    }
  }

  if (step_mem->implicit)
  {
    if (!ARKodeButcherTable_IsStifflyAccurate(step_mem->Bi))
    {
      stiffly_accurate = SUNFALSE;
    }
  }

  /* Call the full RHS if needed e.g., an explicit first stage. If this is the
     first step then we may need to evaluate or copy the RHS values from an
     earlier evaluation (e.g., to compute h0). For subsequent steps treat this
     RHS evaluation as an evaluation at the end of the just completed step to
     potentially reuse (FSAL methods) or save (stiffly accurate methods with an
     implicit first stage using Hermite interpolation) RHS evaluations from the
     end of the last step. */

  if ((!implicit_stage || (stiffly_accurate && ark_mem->interp_type == ARK_INTERP_HERMITE))
      && !(ark_mem->fn_is_current))
  {
    mode = (ark_mem->initsetup) ? ARK_FULLRHS_START : ARK_FULLRHS_END;
    retval = ark_mem->step_fullrhs(ark_mem, ark_mem->tn, ark_mem->yn,
                                   ark_mem->fn, mode);
    if (retval) { return ARK_RHSFUNC_FAIL; }
    ark_mem->fn_is_current = SUNTRUE;
  }

#if SUNDIALS_LOGGING_LEVEL >= SUNDIALS_LOGGING_INFO
  if (is_start == 1)
  {
    SUNLogger_QueueMsg(ARK_LOGGER, SUN_LOGLEVEL_INFO,
                       "ARKODE::arkStep_TakeStep_Z", "start-stage",
                       "step = %li, stage = %i, implicit = %i, h = %"RSYM", tcur = %"RSYM,
                       ark_mem->nst, 0, implicit_stage, ark_mem->h, ark_mem->tcur);
#ifdef SUNDIALS_LOGGING_EXTRA_DEBUG
    SUNLogger_QueueMsg(ARK_LOGGER, SUN_LOGLEVEL_DEBUG,
                       "ARKODE::arkStep_TakeStep_Z", "explicit stage",
                       "z[%i] =", 0);
    N_VPrintFile(ark_mem->ycur, ARK_LOGGER->debug_fp);
    if (step_mem->implicit)
    {
      SUNLogger_QueueMsg(ARK_LOGGER, SUN_LOGLEVEL_DEBUG,
                         "ARKODE::arkStep_TakeStep_Z", "implicit RHS",
                         "Fi[%i] =", 0);
      N_VPrintFile(step_mem->Fi[0], ARK_LOGGER->debug_fp);
    }
    if (step_mem->explicit)
    {
      SUNLogger_QueueMsg(ARK_LOGGER, SUN_LOGLEVEL_DEBUG,
                         "ARKODE::arkStep_TakeStep_Z", "explicit RHS",
                         "Fe[%i] =", 0);
      N_VPrintFile(step_mem->Fe[0], ARK_LOGGER->debug_fp);
    }
#endif
  }
#endif

  /* loop over internal stages to the step */
  for (is = is_start; is < step_mem->stages; is++) {

    /* store current stage index */
    step_mem->istage = is;

    /* determine whether implicit solve is required */
    implicit_stage = SUNFALSE;
    if (step_mem->implicit)
      if (SUNRabs(step_mem->Bi->A[is][is]) > TINY)
        implicit_stage = SUNTRUE;

    /* determine if the stage RHS will be deduced from the implicit solve */
    deduce_stage = step_mem->deduce_rhs && implicit_stage;

    /* set current stage time(s) */
    if (step_mem->implicit)
      ark_mem->tcur = ark_mem->tn + step_mem->Bi->c[is]*ark_mem->h;
    else
      ark_mem->tcur = ark_mem->tn + step_mem->Be->c[is]*ark_mem->h;

#if SUNDIALS_LOGGING_LEVEL >= SUNDIALS_LOGGING_DEBUG
    SUNLogger_QueueMsg(ARK_LOGGER, SUN_LOGLEVEL_DEBUG,
                       "ARKODE::arkStep_TakeStep_Z", "start-stage",
                       "step = %li, stage = %i, implicit = %i, h = %"RSYM", tcur = %"RSYM,
                       ark_mem->nst, is, implicit_stage, ark_mem->h, ark_mem->tcur);
#endif

    /* setup time-dependent mass matrix */
    if ((step_mem->mass_type == MASS_TIMEDEP) && (step_mem->msetup != NULL)) {
      retval = step_mem->msetup((void *) ark_mem, ark_mem->tcur,
                                ark_mem->tempv1, ark_mem->tempv2,
                                ark_mem->tempv3);
      if (retval != ARK_SUCCESS)  return(ARK_MASSSETUP_FAIL);
    }

    /* if implicit, call built-in and user-supplied predictors
       (results placed in zpred) */
    if (implicit_stage) {

      retval = arkStep_Predict(ark_mem, is, step_mem->zpred);
      if (retval != ARK_SUCCESS)  return (retval);

      /* if a user-supplied predictor routine is provided, call that here.
         Note that arkStep_Predict is *still* called, so this user-supplied
         routine can just 'clean up' the built-in prediction, if desired. */
      if (step_mem->stage_predict) {
        retval = step_mem->stage_predict(ark_mem->tcur, step_mem->zpred,
                                         ark_mem->user_data);
        if (retval < 0)  return(ARK_USER_PREDICT_FAIL);
        if (retval > 0)  return(TRY_AGAIN);
      }

    }

#ifdef SUNDIALS_LOGGING_EXTRA_DEBUG
    SUNLogger_QueueMsg(ARK_LOGGER, SUN_LOGLEVEL_DEBUG,
                       "ARKODE::arkStep_TakeStep_Z", "predictor",
                       "zpred =", "");
    N_VPrintFile(step_mem->zpred, ARK_LOGGER->debug_fp);
#endif

    /* set up explicit data for evaluation of ARK stage (store in sdata) */
    retval = arkStep_StageSetup(ark_mem, implicit_stage);
    if (retval != ARK_SUCCESS)  return (retval);

#ifdef SUNDIALS_LOGGING_EXTRA_DEBUG
    SUNLogger_QueueMsg(ARK_LOGGER, SUN_LOGLEVEL_DEBUG,
                       "ARKODE::arkStep_TakeStep_Z", "rhs data",
                       "sdata =", "");
    N_VPrintFile(step_mem->sdata, ARK_LOGGER->debug_fp);
#endif

    /* perform implicit solve if required */
    if (implicit_stage) {

      /* implicit solve result is stored in ark_mem->ycur;
         return with positive value on anything but success */
      *nflagPtr = arkStep_Nls(ark_mem, *nflagPtr);
      if (*nflagPtr != ARK_SUCCESS)  return(TRY_AGAIN);

#ifdef SUNDIALS_LOGGING_EXTRA_DEBUG
      SUNLogger_QueueMsg(ARK_LOGGER, SUN_LOGLEVEL_DEBUG,
                         "ARKODE::arkStep_TakeStep_Z", "implicit stage",
                         "z[%i] =", is);
      N_VPrintFile(ark_mem->ycur, ARK_LOGGER->debug_fp);
#endif

    /* otherwise no implicit solve is needed */
    } else {

      /* if M is fixed, solve with it to compute update (place back in sdata) */
      if (step_mem->mass_type == MASS_FIXED) {

        /* perform solve; return with positive value on anything but success */
        *nflagPtr = step_mem->msolve((void *) ark_mem, step_mem->sdata,
                                     step_mem->nlscoef);
        if (*nflagPtr != ARK_SUCCESS)  return(TRY_AGAIN);

      }

      /* set y to be yn + sdata (either computed in arkStep_StageSetup,
         or updated in prev. block) */
      N_VLinearSum(ONE, ark_mem->yn, ONE, step_mem->sdata, ark_mem->ycur);

#ifdef SUNDIALS_LOGGING_EXTRA_DEBUG
      SUNLogger_QueueMsg(ARK_LOGGER, SUN_LOGLEVEL_DEBUG,
                         "ARKODE::arkStep_TakeStep_Z", "explicit stage",
                         "z[%i] =", is);
      N_VPrintFile(ark_mem->ycur, ARK_LOGGER->debug_fp);
#endif
    }

    /* apply user-supplied stage postprocessing function (if supplied) */
    /* NOTE: with internally inconsistent IMEX methods (c_i^E != c_i^I) the value
       of tcur corresponds to the stage time from the implicit table (c_i^I). */
    if (ark_mem->ProcessStage != NULL) {
      retval = ark_mem->ProcessStage(ark_mem->tcur,
                                     ark_mem->ycur,
                                     ark_mem->user_data);
      if (retval != 0) return(ARK_POSTPROCESS_STAGE_FAIL);
    }

    /* successful stage solve */

    /*    store stage (if necessary for relaxation) */
    if (save_stages)
    {
      N_VScale(ONE, ark_mem->ycur, step_mem->z[is]);
    }

    /*    store implicit RHS (value in Fi[is] is from preceding nonlinear iteration) */
    if (step_mem->implicit) {

      if (!deduce_stage) {
        retval = step_mem->fi(ark_mem->tcur, ark_mem->ycur,
                              step_mem->Fi[is], ark_mem->user_data);
        step_mem->nfi++;
      } else if (step_mem->mass_type == MASS_FIXED)  {
        retval = step_mem->mmult((void *) ark_mem, step_mem->zcor, ark_mem->tempv1);
        if (retval != ARK_SUCCESS)  return (ARK_MASSMULT_FAIL);
        N_VLinearSum(ONE / step_mem->gamma, ark_mem->tempv1,
                     -ONE / step_mem->gamma, step_mem->sdata, step_mem->Fi[is]);
      } else {
        N_VLinearSum(ONE / step_mem->gamma, step_mem->zcor,
                     -ONE / step_mem->gamma, step_mem->sdata, step_mem->Fi[is]);
      }

#ifdef SUNDIALS_LOGGING_EXTRA_DEBUG
      SUNLogger_QueueMsg(ARK_LOGGER, SUN_LOGLEVEL_DEBUG,
                         "ARKODE::arkStep_TakeStep_Z", "implicit RHS",
                         "Fi[%i] =", is);
      N_VPrintFile(step_mem->Fi[is], ARK_LOGGER->debug_fp);
#endif

      if (retval < 0)  return(ARK_RHSFUNC_FAIL);
      if (retval > 0)  return(ARK_UNREC_RHSFUNC_ERR);
    }

    /*    store explicit RHS */
    if (step_mem->explicit) {
      retval = step_mem->fe(ark_mem->tn + step_mem->Be->c[is]*ark_mem->h,
                            ark_mem->ycur, step_mem->Fe[is], ark_mem->user_data);
      step_mem->nfe++;

#ifdef SUNDIALS_LOGGING_EXTRA_DEBUG
      SUNLogger_QueueMsg(ARK_LOGGER, SUN_LOGLEVEL_DEBUG,
                         "ARKODE::arkStep_TakeStep_Z", "explicit RHS",
                         "Fe[%i] =", is);
      N_VPrintFile(step_mem->Fe[is], ARK_LOGGER->debug_fp);
#endif

      if (retval < 0)  return(ARK_RHSFUNC_FAIL);
      if (retval > 0)  return(ARK_UNREC_RHSFUNC_ERR);
    }

    /* if using a time-dependent mass matrix, update Fe[is] and/or Fi[is] with M(t)^{-1} */
    if (step_mem->mass_type == MASS_TIMEDEP) {
      /* If the implicit stage was deduced, it already includes M(t)^{-1} */
      if (step_mem->implicit && !deduce_stage) {
        *nflagPtr = step_mem->msolve((void *) ark_mem, step_mem->Fi[is], step_mem->nlscoef);
#ifdef SUNDIALS_LOGGING_EXTRA_DEBUG
        SUNLogger_QueueMsg(ARK_LOGGER, SUN_LOGLEVEL_DEBUG,
                           "ARKODE::arkStep_TakeStep_Z", "M^{-1} implicit RHS",
                           "Fi[%i] =", is);
        N_VPrintFile(step_mem->Fi[is], ARK_LOGGER->debug_fp);
#endif
        if (*nflagPtr != ARK_SUCCESS)  return(TRY_AGAIN);
      }
      if (step_mem->explicit) {
        *nflagPtr = step_mem->msolve((void *) ark_mem, step_mem->Fe[is], step_mem->nlscoef);
#ifdef SUNDIALS_LOGGING_EXTRA_DEBUG
        SUNLogger_QueueMsg(ARK_LOGGER, SUN_LOGLEVEL_DEBUG,
                           "ARKODE::arkStep_TakeStep_Z", "M^{-1} explicit RHS",
                           "Fe[%i] =", is);
        N_VPrintFile(step_mem->Fe[is], ARK_LOGGER->debug_fp);
#endif
        if (*nflagPtr != ARK_SUCCESS)  return(TRY_AGAIN);
      }
    }

  } /* loop over stages */

  /* compute time-evolved solution (in ark_ycur), error estimate (in dsm).
     This can fail recoverably due to nonconvergence of the mass matrix solve,
     so handle that appropriately. */
  if (step_mem->mass_type == MASS_FIXED) {
    *nflagPtr = arkStep_ComputeSolutions_MassFixed(ark_mem, dsmPtr);
  } else {
    *nflagPtr = arkStep_ComputeSolutions(ark_mem, dsmPtr);
  }
  if (*nflagPtr < 0) return(*nflagPtr);
  if (*nflagPtr > 0) return(TRY_AGAIN);

#ifdef SUNDIALS_LOGGING_EXTRA_DEBUG
  SUNLogger_QueueMsg(ARK_LOGGER, SUN_LOGLEVEL_DEBUG,
                     "ARKODE::arkStep_TakeStep_Z", "updated solution",
                     "ycur =", "");
  N_VPrintFile(ark_mem->ycur, ARK_LOGGER->debug_fp);
#endif

#if SUNDIALS_LOGGING_LEVEL >= SUNDIALS_LOGGING_INFO
  SUNLogger_QueueMsg(ARK_LOGGER, SUN_LOGLEVEL_INFO,
                     "ARKODE::arkStep_TakeStep_Z", "end-step",
                     "step = %li, h = %"RSYM", dsm = %"RSYM", nflag = %d",
                     ark_mem->nst, ark_mem->h, *dsmPtr, *nflagPtr);
#endif

  return(ARK_SUCCESS);
}


/*---------------------------------------------------------------
  Internal utility routines
  ---------------------------------------------------------------*/


/*---------------------------------------------------------------
  arkStep_AccessStepMem:

  Shortcut routine to unpack ark_mem and step_mem structures from
  void* pointer.  If either is missing it returns ARK_MEM_NULL.
  ---------------------------------------------------------------*/
int arkStep_AccessStepMem(void* arkode_mem, const char *fname,
                          ARKodeMem *ark_mem, ARKodeARKStepMem *step_mem)
{

  /* access ARKodeMem structure */
  if (arkode_mem==NULL) {
    arkProcessError(NULL, ARK_MEM_NULL, "ARKODE::ARKStep",
                    fname, MSG_ARK_NO_MEM);
    return(ARK_MEM_NULL);
  }
  *ark_mem = (ARKodeMem) arkode_mem;
  if ((*ark_mem)->step_mem==NULL) {
    arkProcessError(*ark_mem, ARK_MEM_NULL, "ARKODE::ARKStep",
                    fname, MSG_ARKSTEP_NO_MEM);
    return(ARK_MEM_NULL);
  }
  *step_mem = (ARKodeARKStepMem) (*ark_mem)->step_mem;
  return(ARK_SUCCESS);
}


/*---------------------------------------------------------------
  arkStep_CheckNVector:

  This routine checks if all required vector operations are
  present.  If any of them is missing it returns SUNFALSE.
  ---------------------------------------------------------------*/
sunbooleantype arkStep_CheckNVector(N_Vector tmpl)
{
  if ( (tmpl->ops->nvclone     == NULL) ||
       (tmpl->ops->nvdestroy   == NULL) ||
       (tmpl->ops->nvlinearsum == NULL) ||
       (tmpl->ops->nvconst     == NULL) ||
       (tmpl->ops->nvscale     == NULL) ||
       (tmpl->ops->nvwrmsnorm  == NULL) )
    return(SUNFALSE);
  return(SUNTRUE);
}


/*---------------------------------------------------------------
  arkStep_SetButcherTables

  This routine determines the ERK/DIRK/ARK method to use, based
  on the desired accuracy and information on whether the problem
  is explicit, implicit or imex.
  ---------------------------------------------------------------*/
int arkStep_SetButcherTables(ARKodeMem ark_mem)
{
  int etable, itable;
  ARKodeARKStepMem step_mem;
  sunindextype Blrw, Bliw;

  /* access ARKodeARKStepMem structure */
  if (ark_mem->step_mem==NULL) {
    arkProcessError(NULL, ARK_MEM_NULL, "ARKODE::ARKStep",
                    "arkStep_SetButcherTables", MSG_ARKSTEP_NO_MEM);
    return(ARK_MEM_NULL);
  }
  step_mem = (ARKodeARKStepMem) ark_mem->step_mem;

  /* if tables have already been specified, just return */
  if ( (step_mem->Be != NULL) || (step_mem->Bi != NULL) )
    return(ARK_SUCCESS);

  /* initialize table numbers to illegal values */
  etable = itable = -1;

  /**** ImEx methods ****/
  if (step_mem->explicit && step_mem->implicit) {

    switch (step_mem->q) {

    case(2):
      etable = ARKSTEP_DEFAULT_ARK_ETABLE_2;
      itable = ARKSTEP_DEFAULT_ARK_ITABLE_2;
      break;
    case(3):
      etable = ARKSTEP_DEFAULT_ARK_ETABLE_3;
      itable = ARKSTEP_DEFAULT_ARK_ITABLE_3;
      break;
    case(4):
      etable = ARKSTEP_DEFAULT_ARK_ETABLE_4;
      itable = ARKSTEP_DEFAULT_ARK_ITABLE_4;
      break;
    case(5):
      etable = ARKSTEP_DEFAULT_ARK_ETABLE_5;
      itable = ARKSTEP_DEFAULT_ARK_ITABLE_5;
      break;
    default:    /* no available method, set default */
      arkProcessError(ark_mem, ARK_ILL_INPUT, "ARKODE::ARKStep",
                      "arkStep_SetButcherTables",
                      "No ImEx method at requested order, using q=5.");
      etable = ARKSTEP_DEFAULT_ARK_ETABLE_5;
      itable = ARKSTEP_DEFAULT_ARK_ITABLE_5;
      break;
    }

  /**** implicit methods ****/
  } else if (step_mem->implicit) {

    switch (step_mem->q) {
    case(2):
      itable = ARKSTEP_DEFAULT_DIRK_2;
      break;
    case(3):
      itable = ARKSTEP_DEFAULT_DIRK_3;
      break;
    case(4):
      itable = ARKSTEP_DEFAULT_DIRK_4;
      break;
    case(5):
      itable = ARKSTEP_DEFAULT_DIRK_5;
      break;
    default:    /* no available method, set default */
      arkProcessError(ark_mem, ARK_ILL_INPUT, "ARKODE::ARKStep",
                      "arkStep_SetButcherTables",
                      "No implicit method at requested order, using q=5.");
      itable = ARKSTEP_DEFAULT_DIRK_5;
      break;
    }

  /**** explicit methods ****/
  } else {

    switch (step_mem->q) {
    case(2):
      etable = ARKSTEP_DEFAULT_ERK_2;
      break;
    case(3):
      etable = ARKSTEP_DEFAULT_ERK_3;
      break;
    case(4):
      etable = ARKSTEP_DEFAULT_ERK_4;
      break;
    case(5):
      etable = ARKSTEP_DEFAULT_ERK_5;
      break;
    case(6):
      etable = ARKSTEP_DEFAULT_ERK_6;
      break;
    case(7):
      etable = ARKSTEP_DEFAULT_ERK_7;
      break;
    case(8):
      etable = ARKSTEP_DEFAULT_ERK_8;
      break;
    case(9):
      etable = ARKSTEP_DEFAULT_ERK_9;
      break;
    default:    /* no available method, set default */
      arkProcessError(ark_mem, ARK_ILL_INPUT, "ARKODE::ARKStep",
                      "arkStep_SetButcherTables",
                      "No explicit method at requested order, using q=9.");
      etable = ARKSTEP_DEFAULT_ERK_9;
      break;
    }

  }

  if (etable > -1)
    step_mem->Be = ARKodeButcherTable_LoadERK(etable);
  if (itable > -1)
    step_mem->Bi = ARKodeButcherTable_LoadDIRK(itable);

  /* note Butcher table space requirements */
  ARKodeButcherTable_Space(step_mem->Be, &Bliw, &Blrw);
  ark_mem->liw += Bliw;
  ark_mem->lrw += Blrw;

  ARKodeButcherTable_Space(step_mem->Bi, &Bliw, &Blrw);
  ark_mem->liw += Bliw;
  ark_mem->lrw += Blrw;

  /* set [redundant] ARK stored values for stage numbers and method orders */
  if (step_mem->Be != NULL) {
    step_mem->stages = step_mem->Be->stages;
    step_mem->q = step_mem->Be->q;
    step_mem->p = step_mem->Be->p;
  }
  if (step_mem->Bi != NULL) {
    step_mem->stages = step_mem->Bi->stages;
    step_mem->q = step_mem->Bi->q;
    step_mem->p = step_mem->Bi->p;
  }

  return(ARK_SUCCESS);
}


/*---------------------------------------------------------------
  arkStep_CheckButcherTables

  This routine runs through the explicit and/or implicit Butcher
  tables to ensure that they meet all necessary requirements,
  including:
    strictly lower-triangular (ERK)
    lower-triangular with some nonzeros on diagonal (IRK)
    method order q > 0 (all)
    embedding order q > 0 (all -- if adaptive time-stepping enabled)
    stages > 0 (all)

  Returns ARK_SUCCESS if tables pass, ARK_INVALID_TABLE otherwise.
  ---------------------------------------------------------------*/
int arkStep_CheckButcherTables(ARKodeMem ark_mem)
{
  int i, j;
  sunbooleantype okay;
  ARKodeARKStepMem step_mem;
  const sunrealtype tol = SUN_RCONST(100.0) * SUN_UNIT_ROUNDOFF;

  /* access ARKodeARKStepMem structure */
  if (ark_mem->step_mem==NULL) {
    arkProcessError(NULL, ARK_MEM_NULL, "ARKODE::ARKStep",
                    "arkStep_CheckButcherTables", MSG_ARKSTEP_NO_MEM);
    return(ARK_MEM_NULL);
  }
  step_mem = (ARKodeARKStepMem) ark_mem->step_mem;

  /* check that the expected tables are set */
  if (step_mem->explicit && step_mem->Be == NULL) {
    arkProcessError(ark_mem, ARK_INVALID_TABLE, "ARKODE::ARKStep",
                    "arkStep_CheckButcherTables",
                    "explicit table is NULL!");
    return(ARK_INVALID_TABLE);
  }

  if (step_mem->implicit && step_mem->Bi == NULL) {
    arkProcessError(ark_mem, ARK_INVALID_TABLE, "ARKODE::ARKStep",
                    "arkStep_CheckButcherTables",
                    "implicit table is NULL!");
    return(ARK_INVALID_TABLE);
  }

  /* check that stages > 0 */
  if (step_mem->stages < 1) {
    arkProcessError(ark_mem, ARK_INVALID_TABLE, "ARKODE::ARKStep",
                    "arkStep_CheckButcherTables",
                    "stages < 1!");
    return(ARK_INVALID_TABLE);
  }

  /* check that method order q > 0 */
  if (step_mem->q < 1) {
    arkProcessError(ark_mem, ARK_INVALID_TABLE, "ARKODE::ARKStep",
                    "arkStep_CheckButcherTables",
                    "method order < 1!");
    return(ARK_INVALID_TABLE);
  }

  /* check that embedding order p > 0 */
  if ((step_mem->p < 1) && (!ark_mem->fixedstep)) {
    arkProcessError(ark_mem, ARK_INVALID_TABLE, "ARKODE::ARKStep",
                    "arkStep_CheckButcherTables",
                    "embedding order < 1!");
    return(ARK_INVALID_TABLE);
  }

  /* check that embedding exists */
  if ((step_mem->p > 0) && (!ark_mem->fixedstep)) {
    if (step_mem->implicit) {
      if (step_mem->Bi->d == NULL) {
        arkProcessError(ark_mem, ARK_INVALID_TABLE, "ARKODE::ARKStep",
                        "arkStep_CheckButcherTables",
                        "no implicit embedding!");
        return(ARK_INVALID_TABLE);
      }
    }
    if (step_mem->explicit) {
      if (step_mem->Be->d == NULL) {
        arkProcessError(ark_mem, ARK_INVALID_TABLE, "ARKODE::ARKStep",
                        "arkStep_CheckButcherTables",
                        "no explicit embedding!");
        return(ARK_INVALID_TABLE);
      }
    }
  }

  /* check that ERK table is strictly lower triangular */
  if (step_mem->explicit) {
    okay = SUNTRUE;
    for (i=0; i<step_mem->stages; i++)
      for (j=i; j<step_mem->stages; j++)
        if (SUNRabs(step_mem->Be->A[i][j]) > tol)
          okay = SUNFALSE;
    if (!okay) {
      arkProcessError(ark_mem, ARK_INVALID_TABLE, "ARKODE::ARKStep",
                      "arkStep_CheckButcherTables",
                      "Ae Butcher table is implicit!");
      return(ARK_INVALID_TABLE);
    }
  }

  /* check that IRK table is implicit and lower triangular */
  if (step_mem->implicit) {
    okay = SUNFALSE;
    for (i=0; i<step_mem->stages; i++)
      if (SUNRabs(step_mem->Bi->A[i][i]) > tol)
        okay = SUNTRUE;
    if (!okay) {
      arkProcessError(ark_mem, ARK_INVALID_TABLE, "ARKODE::ARKStep",
                      "arkStep_CheckButcherTables",
                      "Ai Butcher table is explicit!");
      return(ARK_INVALID_TABLE);
    }

    okay = SUNTRUE;
    for (i=0; i<step_mem->stages; i++)
      for (j=i+1; j<step_mem->stages; j++)
        if (SUNRabs(step_mem->Bi->A[i][j]) > tol)
          okay = SUNFALSE;
    if (!okay) {
      arkProcessError(ark_mem, ARK_INVALID_TABLE, "ARKODE::ARKStep",
                      "arkStep_CheckButcherTables",
                      "Ai Butcher table has entries above diagonal!");
      return(ARK_INVALID_TABLE);
    }
  }

  /* Check if the method is compatible with relaxation */
  if (ark_mem->relax_enabled)
  {
    if (step_mem->q < 2)
    {
      arkProcessError(ark_mem, ARK_INVALID_TABLE, "ARKODE::ARKStep",
                      "arkStep_CheckButcherTables",
                      "The Butcher table(s) must be at least second order!");
      return ARK_INVALID_TABLE;
    }

    if (step_mem->explicit)
    {
      /* Check if all b values are positive */
      for (i = 0; i < step_mem->stages; i++)
      {
        if (step_mem->Be->b[i] < ZERO)
        {
          arkProcessError(ark_mem, ARK_INVALID_TABLE, "ARKODE::ARKStep",
                          "arkStep_CheckButcherTables",
                          "The explicit Butcher table has a negative b value!");
          return ARK_INVALID_TABLE;
        }
      }
    }

    if (step_mem->implicit)
    {
      /* Check if all b values are positive */
      for (i = 0; i < step_mem->stages; i++)
      {
        if (step_mem->Bi->b[i] < ZERO)
        {
          arkProcessError(ark_mem, ARK_INVALID_TABLE, "ARKODE::ARKStep",
                          "arkStep_CheckButcherTables",
                          "The implicit Butcher table has a negative b value!");
          return ARK_INVALID_TABLE;
        }
      }
    }
  }

  return(ARK_SUCCESS);
}


/*---------------------------------------------------------------
  arkStep_Predict

  This routine computes the prediction for a specific internal
  stage solution, storing the result in yguess.  The
  prediction is done using the interpolation structure in
  extrapolation mode, hence stages "far" from the previous time
  interval are predicted using lower order polynomials than the
  "nearby" stages.
  ---------------------------------------------------------------*/
int arkStep_Predict(ARKodeMem ark_mem, int istage, N_Vector yguess)
{
  int i, retval, jstage, nvec;
  sunrealtype tau;
  sunrealtype h;
  ARKodeARKStepMem step_mem;
  sunrealtype* cvals;
  N_Vector* Xvecs;

  /* access ARKodeARKStepMem structure */
  if (ark_mem->step_mem == NULL) {
    arkProcessError(NULL, ARK_MEM_NULL, "ARKODE::ARKStep",
                    "arkStep_Predict", MSG_ARKSTEP_NO_MEM);
    return(ARK_MEM_NULL);
  }
  step_mem = (ARKodeARKStepMem) ark_mem->step_mem;

  /* verify that interpolation structure is provided */
  if ((ark_mem->interp == NULL) && (step_mem->predictor > 0) && (step_mem->predictor < 4)) {
    arkProcessError(ark_mem, ARK_MEM_NULL, "ARKODE::ARKStep",
                    "arkStep_Predict",
                    "Interpolation structure is NULL");
    return(ARK_MEM_NULL);
  }

  /* local shortcuts for use with fused vector operations */
  cvals = step_mem->cvals;
  Xvecs = step_mem->Xvecs;

  /* if the first step, use initial condition as guess */
  if (ark_mem->initsetup) {
    N_VScale(ONE, ark_mem->yn, yguess);
    return(ARK_SUCCESS);
  }

  /* set evaluation time tau as relative shift from previous successful time */
  tau = step_mem->Bi->c[istage]*ark_mem->h/ark_mem->hold;

  /* use requested predictor formula */
  switch (step_mem->predictor) {

  case 1:

    /***** Interpolatory Predictor 1 -- all to max order *****/
    retval = arkPredict_MaximumOrder(ark_mem, tau, yguess);
    if (retval != ARK_ILL_INPUT)  return(retval);
    break;

  case 2:

    /***** Interpolatory Predictor 2 -- decrease order w/ increasing level of extrapolation *****/
    retval = arkPredict_VariableOrder(ark_mem, tau, yguess);
    if (retval != ARK_ILL_INPUT)  return(retval);
    break;

  case 3:

    /***** Cutoff predictor: max order interpolatory output for stages "close"
           to previous step, first-order predictor for subsequent stages *****/
    retval = arkPredict_CutoffOrder(ark_mem, tau, yguess);
    if (retval != ARK_ILL_INPUT)  return(retval);
    break;

  case 4:

    /***** Bootstrap predictor: if any previous stage in step has nonzero c_i,
           construct a quadratic Hermite interpolant for prediction; otherwise
           use the trivial predictor.  The actual calculations are performed in
           arkPredict_Bootstrap, but here we need to determine the appropriate
           stage, c_j, to use. *****/

    /* determine if any previous stages in step meet criteria */
    jstage = -1;
    for (i=0; i<istage; i++)
      jstage = (step_mem->Bi->c[i] != ZERO) ? i : jstage;

    /* if using the trivial predictor, break */
    if (jstage == -1)  break;

    /* find the "optimal" previous stage to use */
    for (i=0; i<istage; i++)
      if ( (step_mem->Bi->c[i] > step_mem->Bi->c[jstage]) &&
           (step_mem->Bi->c[i] != ZERO) )
        jstage = i;

    /* set stage time, stage RHS and interpolation values */
    h = ark_mem->h * step_mem->Bi->c[jstage];
    tau = ark_mem->h * step_mem->Bi->c[istage];
    nvec = 0;
    if (step_mem->implicit) {    /* Implicit piece */
      cvals[nvec] = ONE;
      Xvecs[nvec] = step_mem->Fi[jstage];
      nvec += 1;
    }
    if (step_mem->explicit) {    /* Explicit piece */
      cvals[nvec] = ONE;
      Xvecs[nvec] = step_mem->Fe[jstage];
      nvec += 1;
    }

    /* call predictor routine */
    retval = arkPredict_Bootstrap(ark_mem, h, tau, nvec, cvals, Xvecs, yguess);
    if (retval != ARK_ILL_INPUT)  return(retval);
    break;

  case 5:

    /***** Minimal correction predictor: use all previous stage
           information in this step *****/

    /* set arrays for fused vector operation */
    nvec = 0;
    if (step_mem->explicit) {       /* Explicit pieces */
      for (jstage=0; jstage<istage; jstage++) {
        cvals[nvec] = ark_mem->h * step_mem->Be->A[istage][jstage];
        Xvecs[nvec] = step_mem->Fe[jstage];
        nvec += 1;
      }
    }
    if (step_mem->implicit) {      /* Implicit pieces */
      for (jstage=0; jstage<istage; jstage++) {
        cvals[nvec] = ark_mem->h * step_mem->Bi->A[istage][jstage];
        Xvecs[nvec] = step_mem->Fi[jstage];
        nvec += 1;
      }
    }
    cvals[nvec] = ONE;
    Xvecs[nvec] = ark_mem->yn;
    nvec += 1;

    /* compute predictor */
    retval = N_VLinearCombination(nvec, cvals, Xvecs, yguess);
    if (retval != 0) return(ARK_VECTOROP_ERR);
    return(ARK_SUCCESS);
    break;

  }

  /* if we made it here, use the trivial predictor (previous step solution) */
  N_VScale(ONE, ark_mem->yn, yguess);
  return(ARK_SUCCESS);
}


/*---------------------------------------------------------------
  arkStep_StageSetup

  This routine sets up the stage data for computing the RK
  residual, along with the step- and method-related factors
  gamma, gammap and gamrat.

  The internal behavior of this setup depends on two factors:
  (a) whether the stage is explicit or implicit, and
  (b) the form of mass matrix (I, M, M(t)).

  In each of the following:
  * yn is the previous time step solution,
  * r corresponds to the nonlinear residual,
  * z=zp+zc corresponds to the updated stage solution, where
    zp is the predictor (zp=yn for explicit stages), and zc
    is the corrector,
  * i is the current stage index, and
  * g = h*Ai(i,i) is the implicit coefficient.

  Explicit, I:
      z = yn + h*sum_{j=0}^{i-1} (Ae(i,j)*Fe(j) + Ai(i,j)*Fi(j))
     <=>
      zc = h*sum_{j=0}^{i-1} (Ae(i,j)*Fe(j) + Ai(i,j)*Fi(j))
    This routine computes zc, stored in step_mem->sdata.

  Implicit, I:
      z = yn - h*sum_{j=0}^{i-1} Ae(i,j)*Fe(j)
             - h*sum_{j=0}^{i} Ai(i,j)*Fi(j)
     <=>
      r = zc - g*Fi(i) - s
      s = yn - zp + h*sum_{j=0}^{i-1} (Ae(i,j)*Fe(j) + Ai(i,j)*Fi(j))
    This routine computes s, stored in step_mem->sdata.

  Explicit, M:
      M*z = M*yn + h*sum_{j=0}^{i-1} (Ae(i,j)*Fe(j) + Ai(i,j)*Fi(j))
     <=>
      M*zc = s
      s = h*sum_{j=0}^{i-1} (Ae(i,j)*Fe(j) + Ai(i,j)*Fi(j))
    This routine computes s, stored in step_mem->sdata.

  Implicit, M:
      M*z = M*yn + h*sum_{j=0}^{i-1} Ae(i,j)*Fe(j)
                 + h*sum_{j=0}^{i} Ai(i,j)*Fi(j)
     <=>
      r = M*zc - g*Fi(i) - s
      s = M*(yn - zp) + h*sum_{j=0}^{i-1} (Ae(i,j)*Fe(j) + Ai(i,j)*Fi(j))
    This routine computes s, stored in step_mem->sdata.

  Explicit, M(t):
      z = yn + h*sum_{j=0}^{i-1} (Ae(i,j)*Fe(j)+Ai(i,j)*Fi(j))
     <=>
      zc = h*sum_{j=0}^{i-1} (Ae(i,j)*Fe(j)+Ai(i,j)*Fi(j))
    This routine computes zc, stored in step_mem->sdata.

  Implicit, M(t):
      M(t)*z = M(t)*yn + h*sum_{j=0}^{i-1} Ae(i,j)*Fe(j)
                       + h*sum_{j=0}^{i} Ai(i,j)*Fi(j)
     <=>
      r = M(t)*(zc - s) - g*Fi(i)
      s = yn - zp + h*sum_{j=0}^{i-1} (Ae(i,j)*Fe(j) + Ai(i,j)*Fi(j))
    This routine computes s, stored in step_mem->sdata.


  Thus _internal_ to this routine, we have 3 modes:

  Explicit (any):
    sdata = h*sum_{j=0}^{i-1} (Ae(i,j)*Fe(j) + Ai(i,j)*Fi(j))
  Implicit, M:
    sdata = M*(yn - zp) + h*sum_{j=0}^{i-1} (Ae(i,j)*Fe(j) + Ai(i,j)*Fi(j))
  Implicit, I or M(t):
    sdata = yn - zp + h*sum_{j=0}^{i-1} (Ae(i,j)*Fe(j) + Ai(i,j)*Fi(j))

  ---------------------------------------------------------------*/
int arkStep_StageSetup(ARKodeMem ark_mem, sunbooleantype implicit)
{
  /* local data */
  ARKodeARKStepMem step_mem;
<<<<<<< HEAD
  int retval, i, j, nvec;
  sunrealtype* cvals;
=======
  int retval, i, j, jmax, nvec;
  sunrealtype*  cj;
  sunrealtype** Aij;
  realtype* cvals;
>>>>>>> 40f5135c
  N_Vector* Xvecs;

  /* access ARKodeARKStepMem structure */
  if (ark_mem->step_mem==NULL) {
    arkProcessError(NULL, ARK_MEM_NULL, "ARKODE::ARKStep",
                    "arkStep_StageSetup", MSG_ARKSTEP_NO_MEM);
    return(ARK_MEM_NULL);
  }
  step_mem = (ARKodeARKStepMem) ark_mem->step_mem;

  /* Set shortcut to current stage index */
  i = step_mem->istage;

  /* local shortcuts for fused vector operations */
  cvals = step_mem->cvals;
  Xvecs = step_mem->Xvecs;

  /* Update gamma if stage is implicit */
  if (implicit) {
    step_mem->gamma = ark_mem->h * step_mem->Bi->A[i][i];
    if (ark_mem->firststage)
      step_mem->gammap = step_mem->gamma;
    step_mem->gamrat = (ark_mem->firststage) ?
      ONE : step_mem->gamma / step_mem->gammap;  /* protect x/x != 1.0 */
  }

  /* If implicit, initialize sdata to yn - zpred (here: zpred = zp), and set
     first entries for eventual N_VLinearCombination call */
  nvec = 0;
  if (implicit) {
    N_VLinearSum(ONE, ark_mem->yn, -ONE, step_mem->zpred, step_mem->sdata);
    cvals[0] = ONE;
    Xvecs[0] = step_mem->sdata;
    nvec = 1;
  }

  /* If implicit with fixed M!=I, update sdata with M*sdata */
  if (implicit && (step_mem->mass_type == MASS_FIXED)) {
    N_VScale(ONE, step_mem->sdata, ark_mem->tempv1);
    retval = step_mem->mmult((void *) ark_mem, ark_mem->tempv1, step_mem->sdata);
    if (retval != ARK_SUCCESS)  return (ARK_MASSMULT_FAIL);
  }

  /* Update sdata with prior stage information */
  if (step_mem->explicit) {   /* Explicit pieces */
    for (j=0; j<i; j++) {
      cvals[nvec] = ark_mem->h * step_mem->Be->A[i][j];
      Xvecs[nvec] = step_mem->Fe[j];
      nvec += 1;
    }
  }
  if (step_mem->implicit) {   /* Implicit pieces */
    for (j=0; j<i; j++) {
      cvals[nvec] = ark_mem->h * step_mem->Bi->A[i][j];
      Xvecs[nvec] = step_mem->Fi[j];
      nvec += 1;
    }
  }

  /* apply external polynomial (MRI) forcing (M = I required) */
  if (step_mem->expforcing || step_mem->impforcing)
  {
    if (step_mem->expforcing)
    {
      jmax = i;
      Aij  = step_mem->Be->A;
      cj   = step_mem->Be->c;
    }
    else
    {
      jmax = i + 1;
      Aij  = step_mem->Bi->A;
      cj   = step_mem->Bi->c;
    }

    for (j = 0; j < jmax; j++)
    {
      step_mem->stage_times[j] = ark_mem->tn + cj[j] * ark_mem->h;
      step_mem->stage_coefs[j] = ark_mem->h * Aij[i][j];
    }

    arkStep_ApplyForcing(step_mem, step_mem->stage_times, step_mem->stage_coefs,
                         jmax, &nvec);
  }

  /* call fused vector operation to do the work */
  retval = N_VLinearCombination(nvec, cvals, Xvecs, step_mem->sdata);
  if (retval != 0) return(ARK_VECTOROP_ERR);

  /* return with success */
  return (ARK_SUCCESS);
}


/*---------------------------------------------------------------
  arkStep_ComputeSolutions

  This routine calculates the final RK solution using the existing
  data.  This solution is placed directly in ark_ycur.  This routine
  also computes the error estimate ||y-ytilde||_WRMS, where ytilde
  is the embedded solution, and the norm weights come from
  ark_ewt.  This norm value is returned.  The vector form of this
  estimated error (y-ytilde) is stored in ark_mem->tempv1, in case
  the calling routine wishes to examine the error locations.

  This version assumes either an identity or time-dependent mass
  matrix (identical steps).
  ---------------------------------------------------------------*/
int arkStep_ComputeSolutions(ARKodeMem ark_mem, sunrealtype *dsmPtr)
{
  /* local data */
  int retval, j, nvec;
  N_Vector y, yerr;
<<<<<<< HEAD
  sunrealtype* cvals;
=======
  sunrealtype* cj;
  sunrealtype* bj;
  sunrealtype* dj;
  booleantype stiffly_accurate;
  realtype* cvals;
>>>>>>> 40f5135c
  N_Vector* Xvecs;
  ARKodeARKStepMem step_mem;

  /* access ARKodeARKStepMem structure */
  if (ark_mem->step_mem==NULL) {
    arkProcessError(NULL, ARK_MEM_NULL, "ARKODE::ARKStep",
                    "arkStep_ComputeSolutions", MSG_ARKSTEP_NO_MEM);
    return(ARK_MEM_NULL);
  }
  step_mem = (ARKodeARKStepMem) ark_mem->step_mem;

  /* set N_Vector shortcuts, and shortcut to time at end of step */
  y    = ark_mem->ycur;
  yerr = ark_mem->tempv1;

  /* local shortcuts for fused vector operations */
  cvals = step_mem->cvals;
  Xvecs = step_mem->Xvecs;

  /* initialize output */
  *dsmPtr = ZERO;

  /* check if the method is stiffly accurate */
  stiffly_accurate = SUNTRUE;

  if (step_mem->explicit)
  {
    if (!ARKodeButcherTable_IsStifflyAccurate(step_mem->Be))
    {
      stiffly_accurate = SUNFALSE;
    }
  }

  if (step_mem->implicit)
  {
    if (!ARKodeButcherTable_IsStifflyAccurate(step_mem->Bi))
    {
      stiffly_accurate = SUNFALSE;
    }
  }

  /* If the method is stiffly accurate, ycur is already the new solution */

  if (!stiffly_accurate)
  {
    /* Compute time step solution (if necessary) */
    /*   set arrays for fused vector operation */
    cvals[0] = ONE;
    Xvecs[0] = ark_mem->yn;
    nvec = 1;
    for (j=0; j<step_mem->stages; j++) {
      if (step_mem->explicit) {      /* Explicit pieces */
        cvals[nvec] = ark_mem->h * step_mem->Be->b[j];
        Xvecs[nvec] = step_mem->Fe[j];
        nvec += 1;
      }
      if (step_mem->implicit) {      /* Implicit pieces */
        cvals[nvec] = ark_mem->h * step_mem->Bi->b[j];
        Xvecs[nvec] = step_mem->Fi[j];
        nvec += 1;
      }
    }

    /* apply external polynomial (MRI) forcing (M = I required) */
    if (step_mem->expforcing || step_mem->impforcing)
    {
      if (step_mem->expforcing)
      {
        cj = step_mem->Be->c;
        bj = step_mem->Be->b;
      }
      else
      {
        cj = step_mem->Bi->c;
        bj = step_mem->Bi->b;
      }

      for (j = 0; j < step_mem->stages; j++)
      {
        step_mem->stage_times[j] = ark_mem->tn + cj[j] * ark_mem->h;
        step_mem->stage_coefs[j] = ark_mem->h * bj[j];
      }

      arkStep_ApplyForcing(step_mem, step_mem->stage_times, step_mem->stage_coefs,
                           step_mem->stages, &nvec);
    }

    /*   call fused vector operation to do the work */
    retval = N_VLinearCombination(nvec, cvals, Xvecs, y);
    if (retval != 0) return(ARK_VECTOROP_ERR);
  }

  /* Compute yerr (if step adaptivity enabled) */
  if (!ark_mem->fixedstep) {

    /* set arrays for fused vector operation */
    nvec = 0;
    for (j=0; j<step_mem->stages; j++) {
      if (step_mem->explicit) {        /* Explicit pieces */
        cvals[nvec] = ark_mem->h * (step_mem->Be->b[j] - step_mem->Be->d[j]);
        Xvecs[nvec] = step_mem->Fe[j];
        nvec += 1;
      }
      if (step_mem->implicit) {        /* Implicit pieces */
        cvals[nvec] = ark_mem->h * (step_mem->Bi->b[j] - step_mem->Bi->d[j]);
        Xvecs[nvec] = step_mem->Fi[j];
        nvec += 1;
      }
    }

    /* apply external polynomial (MRI) forcing (M = I required) */
    if (step_mem->expforcing || step_mem->impforcing)
    {
      if (step_mem->expforcing)
      {
        cj = step_mem->Be->c;
        bj = step_mem->Be->b;
        dj = step_mem->Be->d;
      }
      else
      {
        cj = step_mem->Bi->c;
        bj = step_mem->Bi->b;
        dj = step_mem->Bi->d;
      }

      for (j = 0; j < step_mem->stages; j++)
      {
        step_mem->stage_times[j] = ark_mem->tn + cj[j] * ark_mem->h;
        step_mem->stage_coefs[j] = ark_mem->h * (bj[j] - dj[j]);
      }

      arkStep_ApplyForcing(step_mem, step_mem->stage_times,
                           step_mem->stage_coefs, step_mem->stages, &nvec);
    }

    /* call fused vector operation to do the work */
    retval = N_VLinearCombination(nvec, cvals, Xvecs, yerr);
    if (retval != 0) return(ARK_VECTOROP_ERR);

    /* fill error norm */
    *dsmPtr = N_VWrmsNorm(yerr, ark_mem->ewt);
  }

  return(ARK_SUCCESS);
}


/*---------------------------------------------------------------
  arkStep_ComputeSolutions_MassFixed

  This routine calculates the final RK solution using the existing
  data.  This solution is placed directly in ark_ycur.  This routine
  also computes the error estimate ||y-ytilde||_WRMS, where ytilde
  is the embedded solution, and the norm weights come from
  ark_ewt.  This norm value is returned.  The vector form of this
  estimated error (y-ytilde) is stored in ark_mem->tempv1, in case
  the calling routine wishes to examine the error locations.

  This version assumes a fixed mass matrix.
  ---------------------------------------------------------------*/
int arkStep_ComputeSolutions_MassFixed(ARKodeMem ark_mem, sunrealtype *dsmPtr)
{
  /* local data */
  int retval, j, nvec;
  N_Vector y, yerr;
<<<<<<< HEAD
  sunrealtype* cvals;
=======
  booleantype stiffly_accurate;
  realtype* cvals;
>>>>>>> 40f5135c
  N_Vector* Xvecs;
  ARKodeARKStepMem step_mem;

  /* access ARKodeARKStepMem structure */
  if (ark_mem->step_mem==NULL) {
    arkProcessError(NULL, ARK_MEM_NULL, "ARKODE::ARKStep",
                    "arkStep_ComputeSolutions_MassFixed", MSG_ARKSTEP_NO_MEM);
    return(ARK_MEM_NULL);
  }
  step_mem = (ARKodeARKStepMem) ark_mem->step_mem;

  /* set N_Vector shortcuts, and shortcut to time at end of step */
  y    = ark_mem->ycur;
  yerr = ark_mem->tempv1;

  /* local shortcuts for fused vector operations */
  cvals = step_mem->cvals;
  Xvecs = step_mem->Xvecs;

  /* initialize output */
  *dsmPtr = ZERO;

  /* check if the method is stiffly accurate */
  stiffly_accurate = SUNTRUE;

  if (step_mem->explicit)
  {
    if (!ARKodeButcherTable_IsStifflyAccurate(step_mem->Be))
    {
      stiffly_accurate = SUNFALSE;
    }
  }

  if (step_mem->implicit)
  {
    if (!ARKodeButcherTable_IsStifflyAccurate(step_mem->Bi))
    {
      stiffly_accurate = SUNFALSE;
    }
  }

  /* If the method is stiffly accurate, ycur is already the new solution */

<<<<<<< HEAD
  /* solve for y update (stored in y) */
  retval = step_mem->msolve((void *) ark_mem, y, step_mem->nlscoef);
  if (retval < 0) {
    *dsmPtr = SUN_RCONST(2.0);   /* indicate too much error, step with smaller step */
    N_VScale(ONE, ark_mem->yn, y);      /* place old solution into y */
    return(CONV_FAIL);
  }
=======
  if (!stiffly_accurate)
  {
    /* compute y RHS (store in y) */
    /*   set arrays for fused vector operation */
    nvec = 0;
    for (j=0; j<step_mem->stages; j++) {
      if (step_mem->explicit) {      /* Explicit pieces */
        cvals[nvec] = ark_mem->h * step_mem->Be->b[j];
        Xvecs[nvec] = step_mem->Fe[j];
        nvec += 1;
      }
      if (step_mem->implicit) {      /* Implicit pieces */
        cvals[nvec] = ark_mem->h * step_mem->Bi->b[j];
        Xvecs[nvec] = step_mem->Fi[j];
        nvec += 1;
      }
    }

    /*   call fused vector operation to compute RHS */
    retval = N_VLinearCombination(nvec, cvals, Xvecs, y);
    if (retval != 0) return(ARK_VECTOROP_ERR);
>>>>>>> 40f5135c

    /* solve for y update (stored in y) */
    retval = step_mem->msolve((void *) ark_mem, y, step_mem->nlscoef);
    if (retval < 0) {
      *dsmPtr = RCONST(2.0);   /* indicate too much error, step with smaller step */
      N_VScale(ONE, ark_mem->yn, y);      /* place old solution into y */
      return(CONV_FAIL);
    }

    /* compute y = yn + update */
    N_VLinearSum(ONE, ark_mem->yn, ONE, y, y);
  }

  /* compute yerr (if step adaptivity enabled) */
  if (!ark_mem->fixedstep) {

    /* compute yerr RHS vector */
    /*   set arrays for fused vector operation */
    nvec = 0;
    for (j=0; j<step_mem->stages; j++) {
      if (step_mem->explicit) {        /* Explicit pieces */
        cvals[nvec] = ark_mem->h * (step_mem->Be->b[j] - step_mem->Be->d[j]);
        Xvecs[nvec] = step_mem->Fe[j];
        nvec += 1;
      }
      if (step_mem->implicit) {        /* Implicit pieces */
        cvals[nvec] = ark_mem->h * (step_mem->Bi->b[j] - step_mem->Bi->d[j]);
        Xvecs[nvec] = step_mem->Fi[j];
        nvec += 1;
      }
    }

    /*   call fused vector operation to compute yerr RHS */
    retval = N_VLinearCombination(nvec, cvals, Xvecs, yerr);
    if (retval != 0) return(ARK_VECTOROP_ERR);

    /* solve for yerr */
    retval = step_mem->msolve((void *) ark_mem, yerr, step_mem->nlscoef);
    if (retval < 0) {
      *dsmPtr = SUN_RCONST(2.0);  /* next attempt will reduce step by 'etacf';
                                 insert dsmPtr placeholder here */
      return(CONV_FAIL);
    }
    /* fill error norm */
    *dsmPtr = N_VWrmsNorm(yerr, ark_mem->ewt);
  }

  return(ARK_SUCCESS);
}


/*---------------------------------------------------------------
  Utility routines for interfacing with MRIStep
  ---------------------------------------------------------------*/


/*------------------------------------------------------------------------------
  ARKStepCreateMRIStepInnerStepper

  Wraps an ARKStep memory structure as an MRIStep inner stepper.
  ----------------------------------------------------------------------------*/

int ARKStepCreateMRIStepInnerStepper(void *inner_arkode_mem,
                                     MRIStepInnerStepper *stepper)
{
  int retval;
  ARKodeMem ark_mem;
  ARKodeARKStepMem step_mem;

  retval = arkStep_AccessStepMem(inner_arkode_mem,
                                 "ARKStepCreateMRIStepInnerStepper",
                                 &ark_mem, &step_mem);
  if (retval) {
    arkProcessError(NULL, ARK_ILL_INPUT, "ARKODE::ARKStep",
                    "ARKStepCreateMRIStepInnerStepper",
                    "The ARKStep memory pointer is NULL");
    return ARK_ILL_INPUT;
  }

  retval = MRIStepInnerStepper_Create(ark_mem->sunctx, stepper);
  if (retval != ARK_SUCCESS) return(retval);

  retval = MRIStepInnerStepper_SetContent(*stepper, inner_arkode_mem);
  if (retval != ARK_SUCCESS) return(retval);

  retval = MRIStepInnerStepper_SetEvolveFn(*stepper,
                                           arkStep_MRIStepInnerEvolve);
  if (retval != ARK_SUCCESS) return(retval);

  retval = MRIStepInnerStepper_SetFullRhsFn(*stepper,
                                            arkStep_MRIStepInnerFullRhs);
  if (retval != ARK_SUCCESS) return(retval);

  retval = MRIStepInnerStepper_SetResetFn(*stepper,
                                          arkStep_MRIStepInnerReset);
  if (retval != ARK_SUCCESS) return(retval);

  return(ARK_SUCCESS);
}


/*------------------------------------------------------------------------------
  arkStep_MRIStepInnerEvolve

  Implementation of MRIStepInnerStepperEvolveFn to advance the inner (fast)
  ODE IVP.
  ----------------------------------------------------------------------------*/

int arkStep_MRIStepInnerEvolve(MRIStepInnerStepper stepper, sunrealtype t0,
                               sunrealtype tout, N_Vector y)
{
  void*    arkode_mem;     /* arkode memory             */
  sunrealtype tret;           /* return time               */
  sunrealtype tshift, tscale; /* time normalization values */
  N_Vector *forcing;       /* forcing vectors           */
  int      nforcing;       /* number of forcing vectors */
  int      retval;         /* return value              */

  /* extract the ARKODE memory struct */
  retval = MRIStepInnerStepper_GetContent(stepper, &arkode_mem);
  if (retval != ARK_SUCCESS) return(retval);

  /* get the forcing data */
  retval = MRIStepInnerStepper_GetForcingData(stepper,
                                              &tshift, &tscale,
                                              &forcing, &nforcing);
  if (retval != ARK_SUCCESS) return(retval);

  /* set the inner forcing data */
  retval = arkStep_SetInnerForcing(arkode_mem, tshift, tscale,
                                   forcing, nforcing);
  if (retval != ARK_SUCCESS) return(retval);

  /* set the stop time */
  retval = ARKStepSetStopTime(arkode_mem, tout);
  if (retval != ARK_SUCCESS) return(retval);

  /* evolve inner ODE */
  retval = ARKStepEvolve(arkode_mem, tout, y, &tret, ARK_NORMAL);
  if (retval < 0) return(retval);

  /* disable inner forcing */
  retval = arkStep_SetInnerForcing(arkode_mem, ZERO, ONE, NULL, 0);
  if (retval != ARK_SUCCESS) return(retval);

  return(ARK_SUCCESS);
}


/*------------------------------------------------------------------------------
  arkStep_MRIStepInnerFullRhs

  Implementation of MRIStepInnerStepperFullRhsFn to compute the full inner
  (fast) ODE IVP RHS.
  ----------------------------------------------------------------------------*/

int arkStep_MRIStepInnerFullRhs(MRIStepInnerStepper stepper, sunrealtype t,
                                N_Vector y, N_Vector f, int mode)
{
  void* arkode_mem;
  int   retval;

  /* extract the ARKODE memory struct */
  retval = MRIStepInnerStepper_GetContent(stepper, &arkode_mem);
  if (retval != ARK_SUCCESS) return(retval);

  return(arkStep_FullRHS(arkode_mem, t, y, f, mode));
}


/*------------------------------------------------------------------------------
  arkStep_MRIStepInnerReset

  Implementation of MRIStepInnerStepperResetFn to reset the inner (fast) stepper
  state.
  ----------------------------------------------------------------------------*/

int arkStep_MRIStepInnerReset(MRIStepInnerStepper stepper, sunrealtype tR,
                              N_Vector yR)
{
  void* arkode_mem;
  int   retval;

  /* extract the ARKODE memory struct */
  retval = MRIStepInnerStepper_GetContent(stepper, &arkode_mem);
  if (retval != ARK_SUCCESS) return(retval);

  return(ARKStepReset(arkode_mem, tR, yR));
}


/*------------------------------------------------------------------------------
  arkStep_ApplyForcing

  Determines the scaling values and vectors necessary for the MRI polynomial
  forcing terms. This occurs through appending scaling values and N_Vector
  pointers to the underlying cvals and Xvecs arrays in the step_mem structure.

  stage_times -- The times at which to evaluate the forcing.

  stage_coefs -- Scaling factors (method A, b, or b - d coefficients) applied to
  forcing vectors.

  jmax -- the number of values in stage_times and stage_coefs (the stage index
  for explicit methods or the index + 1 for implicit methods).

  nvec -- On input, nvec is the next available entry in the cvals/Xvecs arrays.
  This value is incremented for each value/vector appended to the cvals/Xvecs
  arrays so on return it is the total number of values/vectors in the linear
  combination.
  ----------------------------------------------------------------------------*/

<<<<<<< HEAD
void arkStep_ApplyForcing(ARKodeARKStepMem step_mem, sunrealtype t,
                          sunrealtype s, int *nvec)
{
  sunrealtype tau, taui;
  int i;
=======
void arkStep_ApplyForcing(ARKodeARKStepMem step_mem, realtype* stage_times,
                          realtype* stage_coefs, int jmax, int* nvec)
{
  realtype tau, taui;
  int j, k;

  /* Shortcuts to step_mem data */
  realtype* vals     = step_mem->cvals;
  N_Vector* vecs     = step_mem->Xvecs;
  realtype  tshift   = step_mem->tshift;
  realtype  tscale   = step_mem->tscale;
  int       nforcing = step_mem->nforcing;
  N_Vector* forcing  = step_mem->forcing;
>>>>>>> 40f5135c

  /* Offset into vals and vecs arrays */
  int offset = *nvec;

  /* Initialize scaling values, set vectors */
  for (k = 0; k < nforcing; k++)
  {
    vals[offset + k] = ZERO;
    vecs[offset + k] = forcing[k];
  }

  for (j = 0; j < jmax; j++)
  {
    tau  = (stage_times[j] - tshift) / tscale;
    taui = ONE;

    for (k = 0; k < nforcing; k++)
    {
      vals[offset + k] += stage_coefs[j] * taui;
      taui *= tau;
    }
  }

  /* Update vector count for linear combination */
  *nvec += nforcing;
}

/*------------------------------------------------------------------------------
  arkStep_SetInnerForcing

  Sets an array of coefficient vectors for a time-dependent external polynomial
  forcing term in the ODE RHS i.e., y' = fe(t,y) + fi(t,y) + p(t). This
  function is primarily intended for use with multirate integration methods
  (e.g., MRIStep) where ARKStep is used to solve a modified ODE at a fast time
  scale. The polynomial is of the form

  p(t) = sum_{i = 0}^{nvecs - 1} forcing[i] * ((t - tshift) / (tscale))^i

  where tshift and tscale are used to normalize the time t (e.g., with MRIGARK
  methods).
  ----------------------------------------------------------------------------*/

int arkStep_SetInnerForcing(void* arkode_mem, sunrealtype tshift, sunrealtype tscale,
                            N_Vector* forcing, int nvecs)
{
  ARKodeMem ark_mem;
  ARKodeARKStepMem step_mem;
  int retval;

  /* access ARKodeARKStepMem structure */
  retval = arkStep_AccessStepMem(arkode_mem, "arkStep_SetInnerForcing",
                                 &ark_mem, &step_mem);
  if (retval != ARK_SUCCESS) return(retval);

  if (nvecs > 0) {

    /* enable forcing */
    if (step_mem->explicit) {
      step_mem->expforcing = SUNTRUE;
      step_mem->impforcing = SUNFALSE;
    } else {
      step_mem->expforcing = SUNFALSE;
      step_mem->impforcing = SUNTRUE;
    }
    step_mem->tshift   = tshift;
    step_mem->tscale   = tscale;
    step_mem->forcing  = forcing;
    step_mem->nforcing = nvecs;

    /* If cvals and Xvecs are not allocated then arkStep_Init has not been
       called and the number of stages has not been set yet. These arrays will
       be allocated in arkStep_Init and take into account the value of nforcing.
       On subsequent calls will check if enough space has allocated in case
       nforcing has increased since the original allocation. */
    if (step_mem->cvals != NULL && step_mem->Xvecs != NULL) {

      /* check if there are enough reusable arrays for fused operations */
      if ((step_mem->nfusedopvecs - nvecs) < (2 * step_mem->stages + 2)) {

        /* free current work space */
        if (step_mem->cvals != NULL) {
          free(step_mem->cvals);
          ark_mem->lrw -= step_mem->nfusedopvecs;
        }
        if (step_mem->Xvecs != NULL) {
          free(step_mem->Xvecs);
          ark_mem->liw -= step_mem->nfusedopvecs;
        }

        /* allocate reusable arrays for fused vector operations */
        step_mem->nfusedopvecs = 2 * step_mem->stages + 2 + nvecs;

        step_mem->cvals = NULL;
        step_mem->cvals = (sunrealtype *) calloc(step_mem->nfusedopvecs,
                                              sizeof(sunrealtype));
        if (step_mem->cvals == NULL) return(ARK_MEM_FAIL);
        ark_mem->lrw += step_mem->nfusedopvecs;

        step_mem->Xvecs = NULL;
        step_mem->Xvecs = (N_Vector *) calloc(step_mem->nfusedopvecs,
                                              sizeof(N_Vector));
        if (step_mem->Xvecs == NULL) return(ARK_MEM_FAIL);
        ark_mem->liw += step_mem->nfusedopvecs;
      }
    }

  } else {

    /* disable forcing */
    step_mem->expforcing = SUNFALSE;
    step_mem->impforcing = SUNFALSE;
    step_mem->tshift     = ZERO;
    step_mem->tscale     = ONE;
    step_mem->forcing    = NULL;
    step_mem->nforcing   = 0;

  }

  return(0);
}

<<<<<<< HEAD
/* -----------------------------------------------------------------------------
 * arkStep_RelaxDeltaY
 *
 * Computes the RK update to yn for use in relaxation methods
 * ---------------------------------------------------------------------------*/

int arkStep_RelaxDeltaY(ARKodeMem ark_mem, N_Vector delta_y)
{
  int i, nvec, retval;
  sunrealtype* cvals;
  N_Vector* Xvecs;
  ARKodeARKStepMem step_mem;

  /* Access the stepper memory structure */
  if (!(ark_mem->step_mem))
  {
    arkProcessError(ark_mem, ARK_MEM_NULL, "ARKODE::ARKStep",
                    "arkStep_RelaxDeltaY", MSG_ARKSTEP_NO_MEM);
    return ARK_MEM_NULL;
  }
  step_mem = (ARKodeARKStepMem)(ark_mem->step_mem);

  /* Set arrays for fused vector operation */
  cvals = step_mem->cvals;
  Xvecs = step_mem->Xvecs;

  nvec = 0;
  for (i = 0; i < step_mem->stages; i++)
  {
    /* Explicit pieces */
    if (step_mem->explicit)
    {
      cvals[nvec] = ark_mem->h * step_mem->Be->b[i];
      Xvecs[nvec] = step_mem->Fe[i];
      nvec++;
    }
    /* Implicit pieces */
    if (step_mem->implicit)
    {
      cvals[nvec] = ark_mem->h * step_mem->Bi->b[i];
      Xvecs[nvec] = step_mem->Fi[i];
      nvec++;
    }
  }

  /* Compute time step update (delta_y) */
  retval = N_VLinearCombination(nvec, cvals, Xvecs, delta_y);
  if (retval) return ARK_VECTOROP_ERR;

  if (step_mem->mass_type == MASS_FIXED)
  {
    /* Solve to compute update M^{-1} h * sum_j Ae[i,j] Fe[j] + Ai[i,j] Fi[j] */
    retval = step_mem->msolve((void *) ark_mem, delta_y, step_mem->nlscoef);
    if (retval) { return ARK_MASSSOLVE_FAIL; }
  }

  return ARK_SUCCESS;
}
=======
>>>>>>> 40f5135c

/* -----------------------------------------------------------------------------
 * arkStep_RelaxDeltaE
 *
 * Computes the change in the relaxation functions for use in relaxation methods
 * delta_e = h * sum_i b_i * <relax_jac(z_i), f_i>
 *
 * With implicit and IMEX methods it is necessary to store the method stages
 * (or compute the delta_e estimate along the way) to avoid inconsistencies
 * between z_i, F(z_i), and J_relax(z_i) that arise from reconstructing stages
 * from stored RHS values like with ERK methods. As such the take step function
 * stores the stages along the way but only when there is an implicit RHS. When
 * a fixed mass matrix is present the stages are also stored to avoid additional
 * mass matrix solves in reconstructing the stages for an ERK method.
 *
 * Future: when ARKStep can exploit the structure of low storage methods, it may
 * be necessary to compute the delta_e estimate along the way with explicit
 * methods to avoid storing additional RHS or stage values.
 * ---------------------------------------------------------------------------*/

int arkStep_RelaxDeltaE(ARKodeMem ark_mem, ARKRelaxJacFn relax_jac_fn,
                        long int* num_relax_jac_evals,
                        sunrealtype* delta_e_out)
{
  int i, j, nvec, retval;
  sunrealtype* cvals;
  N_Vector* Xvecs;
  ARKodeARKStepMem step_mem;
  N_Vector z_stage = ark_mem->tempv2;
  N_Vector J_relax = ark_mem->tempv3;
  N_Vector rhs_tmp = NULL;
  sunrealtype bi   = ONE;

  /* Access the stepper memory structure */
  if (!(ark_mem->step_mem))
  {
    arkProcessError(ark_mem, ARK_MEM_NULL, "ARKODE::ARKStep",
                    "arkStep_RelaxDeltaE", MSG_ARKSTEP_NO_MEM);
    return ARK_MEM_NULL;
  }
  step_mem = (ARKodeARKStepMem)(ark_mem->step_mem);

  /* Initialize output */
  *delta_e_out = ZERO;

  /* Set arrays for fused vector operation */
  cvals = step_mem->cvals;
  Xvecs = step_mem->Xvecs;

  for (i = 0; i < step_mem->stages; i++)
  {
    if (step_mem->implicit || step_mem->mass_type == MASS_FIXED)
    {
      /* Use stored stages */
      z_stage = step_mem->z[i];
    }
    else
    {
      /* Reconstruct explicit stages */
      nvec = 0;

      cvals[nvec] = ONE;
      Xvecs[nvec] = ark_mem->yn;
      nvec++;

      for (j = 0; j < i; j++)
      {
        cvals[nvec] = ark_mem->h * step_mem->Be->A[i][j];
        Xvecs[nvec] = step_mem->Fe[j];
        nvec++;
      }

      retval = N_VLinearCombination(nvec, cvals, Xvecs, z_stage);
      if (retval) return ARK_VECTOROP_ERR;
    }

    /* Evaluate the Jacobian at z_i */
    retval = relax_jac_fn(z_stage, J_relax, ark_mem->user_data);
    (*num_relax_jac_evals)++;
    if (retval < 0) { return ARK_RELAX_JAC_FAIL; }
    if (retval > 0) { return ARK_RELAX_JAC_RECV; }

    /* Reset temporary RHS alias */
    rhs_tmp = z_stage;

    /* Compute delta_e = h * sum_i b_i * <relax_jac(z_i), f_i> */
    if (step_mem->explicit && step_mem->implicit)
    {
      N_VLinearSum(step_mem->Be->b[i], step_mem->Fe[i],
                   step_mem->Bi->b[i], step_mem->Fi[i],
                   rhs_tmp);
      bi = ONE;
    }
    else if (step_mem->explicit)
    {
      if (step_mem->mass_type == MASS_FIXED)
      {
        N_VScale(ONE, step_mem->Fe[i], rhs_tmp);
      }
      else
      {
        rhs_tmp = step_mem->Fe[i];
      }
      bi = step_mem->Be->b[i];
    }
    else
    {
      if (step_mem->mass_type == MASS_FIXED)
      {
        N_VScale(ONE, step_mem->Fi[i], rhs_tmp);
      }
      else
      {
        rhs_tmp = step_mem->Fi[i];
      }
      bi = step_mem->Bi->b[i];
    }

    if (step_mem->mass_type == MASS_FIXED)
    {
      retval = step_mem->msolve((void *) ark_mem, rhs_tmp,
                                step_mem->nlscoef);
      if (retval) { return ARK_MASSSOLVE_FAIL; }
    }

    /* Update estimate of relaxation function change */
    if (J_relax->ops->nvdotprodlocal && J_relax->ops->nvdotprodmultiallreduce)
    {
      *delta_e_out += bi * N_VDotProdLocal(J_relax, rhs_tmp);
    }
    else
    {
      *delta_e_out += bi * N_VDotProd(J_relax, rhs_tmp);
    }
  }

  if (J_relax->ops->nvdotprodlocal && J_relax->ops->nvdotprodmultiallreduce)
  {
    retval = N_VDotProdMultiAllReduce(1, J_relax, delta_e_out);
    if (retval) { return ARK_VECTOROP_ERR; }
  }

  *delta_e_out *= ark_mem->h;

  return ARK_SUCCESS;
}

/* -----------------------------------------------------------------------------
 * arkStep_GetOrder
 *
 * Returns the method order
 * ---------------------------------------------------------------------------*/

int arkStep_GetOrder(ARKodeMem ark_mem)
{
  ARKodeARKStepMem step_mem = (ARKodeARKStepMem)(ark_mem->step_mem);
  return step_mem->q;
}

/*===============================================================
  EOF
  ===============================================================*/<|MERGE_RESOLUTION|>--- conflicted
+++ resolved
@@ -1348,27 +1348,6 @@
     f = M^{-1}*[ fe(t,y) + fi(t,y) ]
 
   This will be called in one of three 'modes':
-<<<<<<< HEAD
-    ARK_FULLRHS_START -> called at the beginning of a simulation
-                         or after post processing at step
-    ARK_FULLRHS_END   -> called at the end of a successful step
-    ARK_FULLRHS_OTHER -> called elsewhere (e.g. for dense output)
-
-  If it is called in ARK_FULLRHS_START mode, we store the vectors
-  fe(t,y) and fi(t,y) in Fe[0] and Fi[0] for possible reuse in the
-  first stage of the subsequent time step.
-
-  If it is called in ARK_FULLRHS_END mode and the ARK method
-  coefficients support it, we may just copy vectors Fe[stages] and
-  Fi[stages] to fill f instead of calling fe() and fi().
-
-  ARK_FULLRHS_OTHER mode is only called for dense output in-between
-  steps, or when estimating the initial time step size, so we strive to
-  store the intermediate parts so that they do not interfere
-  with the other two modes.
-  ---------------------------------------------------------------*/
-int arkStep_FullRHS(void* arkode_mem, sunrealtype t, N_Vector y, N_Vector f,
-=======
 
      ARK_FULLRHS_START -> called at the beginning of a simulation i.e., at
                           (tn, yn) = (t0, y0) or (tR, yR)
@@ -1394,7 +1373,6 @@
   intermediate parts so that they do not interfere with the other two modes.
   ----------------------------------------------------------------------------*/
 int arkStep_FullRHS(void* arkode_mem, realtype t, N_Vector y, N_Vector f,
->>>>>>> 40f5135c
                     int mode)
 {
   ARKodeMem ark_mem;
@@ -1758,16 +1736,6 @@
   ---------------------------------------------------------------*/
 int arkStep_TakeStep_Z(void* arkode_mem, sunrealtype *dsmPtr, int *nflagPtr)
 {
-<<<<<<< HEAD
-  int retval, is, nvec;
-  sunbooleantype implicit_stage;
-  sunbooleantype deduce_stage;
-  ARKodeMem ark_mem;
-  ARKodeARKStepMem step_mem;
-  N_Vector zcor0;
-  sunrealtype* cvals;
-  N_Vector* Xvecs;
-=======
   int retval, is, is_start, mode;
   booleantype implicit_stage;
   booleantype deduce_stage;
@@ -1776,7 +1744,6 @@
   ARKodeMem ark_mem;
   ARKodeARKStepMem step_mem;
   N_Vector zcor0;
->>>>>>> 40f5135c
 
   /* access ARKodeARKStepMem structure */
   retval = arkStep_AccessStepMem(arkode_mem, "arkStep_TakeStep_Z",
@@ -2729,15 +2696,10 @@
 {
   /* local data */
   ARKodeARKStepMem step_mem;
-<<<<<<< HEAD
-  int retval, i, j, nvec;
-  sunrealtype* cvals;
-=======
   int retval, i, j, jmax, nvec;
   sunrealtype*  cj;
   sunrealtype** Aij;
   realtype* cvals;
->>>>>>> 40f5135c
   N_Vector* Xvecs;
 
   /* access ARKodeARKStepMem structure */
@@ -2851,15 +2813,11 @@
   /* local data */
   int retval, j, nvec;
   N_Vector y, yerr;
-<<<<<<< HEAD
-  sunrealtype* cvals;
-=======
   sunrealtype* cj;
   sunrealtype* bj;
   sunrealtype* dj;
   booleantype stiffly_accurate;
   realtype* cvals;
->>>>>>> 40f5135c
   N_Vector* Xvecs;
   ARKodeARKStepMem step_mem;
 
@@ -3026,12 +2984,8 @@
   /* local data */
   int retval, j, nvec;
   N_Vector y, yerr;
-<<<<<<< HEAD
-  sunrealtype* cvals;
-=======
   booleantype stiffly_accurate;
   realtype* cvals;
->>>>>>> 40f5135c
   N_Vector* Xvecs;
   ARKodeARKStepMem step_mem;
 
@@ -3075,15 +3029,6 @@
 
   /* If the method is stiffly accurate, ycur is already the new solution */
 
-<<<<<<< HEAD
-  /* solve for y update (stored in y) */
-  retval = step_mem->msolve((void *) ark_mem, y, step_mem->nlscoef);
-  if (retval < 0) {
-    *dsmPtr = SUN_RCONST(2.0);   /* indicate too much error, step with smaller step */
-    N_VScale(ONE, ark_mem->yn, y);      /* place old solution into y */
-    return(CONV_FAIL);
-  }
-=======
   if (!stiffly_accurate)
   {
     /* compute y RHS (store in y) */
@@ -3105,7 +3050,6 @@
     /*   call fused vector operation to compute RHS */
     retval = N_VLinearCombination(nvec, cvals, Xvecs, y);
     if (retval != 0) return(ARK_VECTOROP_ERR);
->>>>>>> 40f5135c
 
     /* solve for y update (stored in y) */
     retval = step_mem->msolve((void *) ark_mem, y, step_mem->nlscoef);
@@ -3318,13 +3262,6 @@
   combination.
   ----------------------------------------------------------------------------*/
 
-<<<<<<< HEAD
-void arkStep_ApplyForcing(ARKodeARKStepMem step_mem, sunrealtype t,
-                          sunrealtype s, int *nvec)
-{
-  sunrealtype tau, taui;
-  int i;
-=======
 void arkStep_ApplyForcing(ARKodeARKStepMem step_mem, realtype* stage_times,
                           realtype* stage_coefs, int jmax, int* nvec)
 {
@@ -3338,7 +3275,6 @@
   realtype  tscale   = step_mem->tscale;
   int       nforcing = step_mem->nforcing;
   N_Vector* forcing  = step_mem->forcing;
->>>>>>> 40f5135c
 
   /* Offset into vals and vecs arrays */
   int offset = *nvec;
@@ -3460,67 +3396,6 @@
   return(0);
 }
 
-<<<<<<< HEAD
-/* -----------------------------------------------------------------------------
- * arkStep_RelaxDeltaY
- *
- * Computes the RK update to yn for use in relaxation methods
- * ---------------------------------------------------------------------------*/
-
-int arkStep_RelaxDeltaY(ARKodeMem ark_mem, N_Vector delta_y)
-{
-  int i, nvec, retval;
-  sunrealtype* cvals;
-  N_Vector* Xvecs;
-  ARKodeARKStepMem step_mem;
-
-  /* Access the stepper memory structure */
-  if (!(ark_mem->step_mem))
-  {
-    arkProcessError(ark_mem, ARK_MEM_NULL, "ARKODE::ARKStep",
-                    "arkStep_RelaxDeltaY", MSG_ARKSTEP_NO_MEM);
-    return ARK_MEM_NULL;
-  }
-  step_mem = (ARKodeARKStepMem)(ark_mem->step_mem);
-
-  /* Set arrays for fused vector operation */
-  cvals = step_mem->cvals;
-  Xvecs = step_mem->Xvecs;
-
-  nvec = 0;
-  for (i = 0; i < step_mem->stages; i++)
-  {
-    /* Explicit pieces */
-    if (step_mem->explicit)
-    {
-      cvals[nvec] = ark_mem->h * step_mem->Be->b[i];
-      Xvecs[nvec] = step_mem->Fe[i];
-      nvec++;
-    }
-    /* Implicit pieces */
-    if (step_mem->implicit)
-    {
-      cvals[nvec] = ark_mem->h * step_mem->Bi->b[i];
-      Xvecs[nvec] = step_mem->Fi[i];
-      nvec++;
-    }
-  }
-
-  /* Compute time step update (delta_y) */
-  retval = N_VLinearCombination(nvec, cvals, Xvecs, delta_y);
-  if (retval) return ARK_VECTOROP_ERR;
-
-  if (step_mem->mass_type == MASS_FIXED)
-  {
-    /* Solve to compute update M^{-1} h * sum_j Ae[i,j] Fe[j] + Ai[i,j] Fi[j] */
-    retval = step_mem->msolve((void *) ark_mem, delta_y, step_mem->nlscoef);
-    if (retval) { return ARK_MASSSOLVE_FAIL; }
-  }
-
-  return ARK_SUCCESS;
-}
-=======
->>>>>>> 40f5135c
 
 /* -----------------------------------------------------------------------------
  * arkStep_RelaxDeltaE
