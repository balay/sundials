--- conflicted
+++ resolved
@@ -815,15 +815,9 @@
 
   /* Check the constraints vector */
   temptest = N_VMaxNorm(constraints);
-<<<<<<< HEAD
-  if ((temptest > SUN_RCONST(2.5)) || (temptest < HALF)) {
-    arkProcessError(ark_mem, ARK_ILL_INPUT, "ARKODE::ARKStep",
-                    "ARKStepSetConstraints", MSG_ARK_BAD_CONSTR);
-=======
   if ((temptest > RCONST(2.5)) || (temptest < HALF)) {
     arkProcessError(ark_mem, ARK_ILL_INPUT, "ARKODE",
                     "arkSetConstraints", MSG_ARK_BAD_CONSTR);
->>>>>>> 40f5135c
     return(ARK_ILL_INPUT);
   }
 
@@ -1334,101 +1328,6 @@
 
 
 /*---------------------------------------------------------------
-<<<<<<< HEAD
-  arkSetAdaptivityMethod:
-
-  Specifies the built-in time step adaptivity algorithm (and
-  optionally, its associated parameters) to use.  All parameters
-  will be checked for validity when used by the solver.
-  ---------------------------------------------------------------*/
-int arkSetAdaptivityMethod(void *arkode_mem, int imethod, int idefault,
-                           int pq, sunrealtype adapt_params[3])
-{
-  int retval;
-  ARKodeHAdaptMem hadapt_mem;
-  ARKodeMem ark_mem;
-  retval = arkAccessHAdaptMem(arkode_mem, "arkSetAdaptivityMethod",
-                              &ark_mem, &hadapt_mem);
-  if (retval != ARK_SUCCESS)  return(retval);
-
-  /* check for allowable parameters */
-  if ((imethod > ARK_ADAPT_IMEX_GUS) || (imethod < ARK_ADAPT_PID)) {
-    arkProcessError(ark_mem, ARK_ILL_INPUT, "ARKODE",
-                    "arkSetAdaptivityMethod", "Illegal imethod");
-    return(ARK_ILL_INPUT);
-  }
-
-  /* set adaptivity method */
-  hadapt_mem->imethod = imethod;
-
-  /* set flag whether to use p (embedding, 0) or q (method, 1) order */
-  hadapt_mem->pq = (pq != 0);
-
-  /* set method parameters */
-  if (idefault == 1) {
-    switch (hadapt_mem->imethod) {
-    case (ARK_ADAPT_PID):
-      hadapt_mem->k1 = AD0_K1;
-      hadapt_mem->k2 = AD0_K2;
-      hadapt_mem->k3 = AD0_K3; break;
-    case (ARK_ADAPT_PI):
-      hadapt_mem->k1 = AD1_K1;
-      hadapt_mem->k2 = AD1_K2; break;
-    case (ARK_ADAPT_I):
-      hadapt_mem->k1 = AD2_K1; break;
-    case (ARK_ADAPT_EXP_GUS):
-      hadapt_mem->k1 = AD3_K1;
-      hadapt_mem->k2 = AD3_K2; break;
-    case (ARK_ADAPT_IMP_GUS):
-      hadapt_mem->k1 = AD4_K1;
-      hadapt_mem->k2 = AD4_K2; break;
-    case (ARK_ADAPT_IMEX_GUS):
-      hadapt_mem->k1 = AD5_K1;
-      hadapt_mem->k2 = AD5_K2;
-      hadapt_mem->k3 = AD5_K3; break;
-    }
-  } else {
-    hadapt_mem->k1 = adapt_params[0];
-    hadapt_mem->k2 = adapt_params[1];
-    hadapt_mem->k3 = adapt_params[2];
-  }
-
-  return(ARK_SUCCESS);
-}
-
-
-/*---------------------------------------------------------------
-  arkSetAdaptivityFn:
-
-  Specifies the user-provided time step adaptivity function to use.
-  ---------------------------------------------------------------*/
-int arkSetAdaptivityFn(void *arkode_mem, ARKAdaptFn hfun, void *h_data)
-{
-  int retval;
-  ARKodeHAdaptMem hadapt_mem;
-  ARKodeMem ark_mem;
-  retval = arkAccessHAdaptMem(arkode_mem, "arkSetAdaptivityFn",
-                              &ark_mem, &hadapt_mem);
-  if (retval != ARK_SUCCESS)  return(retval);
-
-  /* NULL hfun sets default, otherwise set inputs */
-  if (hfun == NULL) {
-    hadapt_mem->HAdapt      = NULL;
-    hadapt_mem->HAdapt_data = NULL;
-    hadapt_mem->imethod     = ARK_ADAPT_PID;
-  } else {
-    hadapt_mem->HAdapt      = hfun;
-    hadapt_mem->HAdapt_data = h_data;
-    hadapt_mem->imethod     = ARK_ADAPT_CUSTOM;
-  }
-
-  return(ARK_SUCCESS);
-}
-
-
-/*---------------------------------------------------------------
-=======
->>>>>>> 40f5135c
   arkSetMaxFirstGrowth:
 
   Specifies the user-provided time step adaptivity constant
