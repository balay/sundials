--- conflicted
+++ resolved
@@ -33,13 +33,6 @@
   endif()
 
   # look for the testRunner script in the test directory
-<<<<<<< HEAD
-  FIND_PROGRAM(TESTRUNNER testRunner PATHS test)
-  IF(NOT TESTRUNNER)
-    PRINT_ERROR("testRunner not found!")
-  ENDIF()
-  HIDE_VARIABLE(TESTRUNNER)
-=======
   find_program(TESTRUNNER testRunner PATHS test NO_DEFAULT_PATH)
   if(NOT TESTRUNNER)
     print_error("Could not locate testRunner. Set SUNDIALS_TEST_DEVTESTS=OFF to continue.")
@@ -74,7 +67,6 @@
   if(SUNDIALS_TEST_FLOAT_PRECISION)
     message(STATUS "Using non-default float precision: ${SUNDIALS_TEST_FLOAT_PRECISION}")
   endif()
->>>>>>> edf10e9f
 
   if(SUNDIALS_TEST_INTEGER_PRECISION)
     message(STATUS "Using non-default integer precision: ${SUNDIALS_TEST_INTEGER_PRECISION}")
@@ -82,45 +74,35 @@
 
 endif()
 
-<<<<<<< HEAD
 # If memory check command is found, create memcheck target
-IF(MEMORYCHECK_COMMAND)
+if(MEMORYCHECK_COMMAND)
 
-  IF(SUNDIALS_DEVTESTS)
+  if(SUNDIALS_DEVTESTS)
 
     # Directory for memcheck output
-    SET(TEST_MEMCHECK_DIR ${PROJECT_BINARY_DIR}/Testing/test_memcheck)
+    set(TEST_MEMCHECK_DIR ${PROJECT_BINARY_DIR}/Testing/test_memcheck)
 
     # Create memcheck testing directory
-    IF(NOT EXISTS ${TEST_MEMCHECK_DIR})
-      FILE(MAKE_DIRECTORY ${TEST_MEMCHECK_DIR})
-    ENDIF()
+    if(NOT EXISTS ${TEST_MEMCHECK_DIR})
+      file(MAKE_DIRECTORY ${TEST_MEMCHECK_DIR})
+    endif()
 
     # Create test_memcheck target for memory check test
-    ADD_CUSTOM_TARGET(test_memcheck
+    add_custom_target(test_memcheck
       ${CMAKE_COMMAND} -E cmake_echo_color --cyan
       "All memcheck tests complete.")
 
-  ELSE()
+  else()
 
     # Create test_memcheck target for memory check test
-    ADD_CUSTOM_TARGET(test_memcheck COMMAND ${CMAKE_CTEST_COMMAND} -T memcheck)
+    add_custom_target(test_memcheck COMMAND ${CMAKE_CTEST_COMMAND} -T memcheck)
 
-  ENDIF()
+  endif()
 
-ENDIF()
-
-
-# If examples are installed, create post install smoke tests
-IF(EXAMPLES_INSTALL)
-
-  # Directory for installation testing
-  SET(TEST_INSTALL_DIR ${PROJECT_BINARY_DIR}/Testing/test_install)
-=======
+endif()
 
 # If examples are installed, create post install smoke test targets
 if(EXAMPLES_INSTALL)
->>>>>>> edf10e9f
 
   # Directories for installation testing
   set(TEST_INSTALL_DIR ${PROJECT_BINARY_DIR}/Testing_Install)
