--- conflicted
+++ resolved
@@ -10,7 +10,13 @@
 to support user specification of `stdout` and `stderr` strings for the output
 file names.
 
-<<<<<<< HEAD
+Updated CVODE, CVODES and ARKODE default behavior when returning the solution when
+the internal time has reached a user-specified stop time.  Previously, the output
+solution was interpolated to the value of `tstop`; the default is now to copy the
+internal solution vector.  Users who wish to revert to interpolation may call a new
+routine `CVodeSetInterpolateStopTime`, `ARKStepSetInterpolateStopTime`,
+`ERKStepSetInterpolateStopTime`, or `MRIStepSetInterpolateStopTime`.
+
 Added `SUNControl` and `SUNHeuristics` base classes.  Ported ARKODE's internal
 implementations of time step control and heuristic constraints into
 implementations of these classes, and updated ARKODE to use these objects
@@ -18,14 +24,6 @@
 `ARKStepSetHeuristics`, `ERKStepSetController`, and `ERKStepSetHeuristics`
 routines so that users can modify controller/heuristic parameters, or even
 provide custom implementations.
-=======
-Updated CVODE, CVODES and ARKODE default behavior when returning the solution when
-the internal time has reached a user-specified stop time.  Previously, the output
-solution was interpolated to the value of `tstop`; the default is now to copy the
-internal solution vector.  Users who wish to revert to interpolation may call a new
-routine `CVodeSetInterpolateStopTime`, `ARKStepSetInterpolateStopTime`,
-`ERKStepSetInterpolateStopTime`, or `MRIStepSetInterpolateStopTime`.
->>>>>>> 086b5d6b
 
 ## Changes to SUNDIALS in release 6.5.1
 
